#ifndef BARREL_H
#define BARREL_H

#include <vector>
#include <string>
#include <memory>
#include <limits.h>

#include <boost/ptr_container/ptr_vector.hpp>

#include "global_funcs.h"
#include "Property.h"
#include "Layer.h"
#include "Visitable.h"

namespace material {
  class SupportStructure;
}

class Barrel : public PropertyObject, public Buildable, public Identifiable<string>, Clonable<Barrel>, public Visitable {

 private:
  typedef boost::ptr_vector<Layer>                      Container;
  typedef boost::ptr_vector<material::SupportStructure> SupportStructures;

  Container         layers_;
  SupportStructures supportStructures_;

  Property<double, NoDefault> innerRadius;
  Property<double, NoDefault> outerRadius;
  Property<bool  , Default>   sameRods;
  Property<double, Default>   barrelRotation;
  Property<double, Default>   supportMarginOuter;
  Property<double, Default>   supportMarginInner;
  Property<bool  , Default>   innerRadiusFixed;
  Property<bool  , Default>   outerRadiusFixed;
  
  PropertyNode<int>               layerNode;
  PropertyNodeUnique<std::string> supportNode;

 public:
  Barrel() : 
      numLayers(         "numLayers"         , parsedAndChecked()),
      innerRadius(       "innerRadius"       , parsedAndChecked()),
      outerRadius(       "outerRadius"       , parsedAndChecked()),
      innerRadiusFixed(  "innerRadiusFixed"  , parsedAndChecked(), true),
      outerRadiusFixed(  "outerRadiusFixed"  , parsedAndChecked(), true),
      sameRods(          "sameRods"          , parsedAndChecked(), false),
      barrelRotation(    "barrelRotation"    , parsedOnly(), 0.),
      supportMarginOuter("supportMarginOuter", parsedOnly(), 2.),
      supportMarginInner("supportMarginInner", parsedOnly(), 2.),
      skipServices(      "skipServices"      , parsedOnly(), false), // broken, do not use
      layerNode(         "Layer"             , parsedOnly()),
      supportNode(       "Support"           , parsedOnly())
      {}
  void setup() {
<<<<<<< HEAD
    maxZ.setup([this]() { double max = 0; for (const auto& l : layers_) { max = MAX(max, l.maxZ()); } return max; });
    minZ.setup([this]() { double min = std::numeric_limits<double>::max(); for (const auto& l : layers_) { min = MIN(min, l.minZ()); } return min; });
    maxR.setup([this]() { double max = 0; for (const auto& l : layers_) { max = MAX(max, l.maxR()); } return max; });
=======
    maxZ.setup([this]() { double max = 0;                                  for (const auto& l : layers_) { max = MAX(max, l.maxZ()); } return max; });
    minZ.setup([this]() { double min = std::numeric_limits<double>::max(); for (const auto& l : layers_) { min = MIN(min, l.minZ()); } return min; });
    maxR.setup([this]() { double max = 0;                                  for (const auto& l : layers_) { max = MAX(max, l.maxR()); } return max; });
>>>>>>> 3382eb46
    minR.setup([this]() { double min = std::numeric_limits<double>::max(); for (const auto& l : layers_) { min = MIN(min, l.minR()); } return min; });
  }
  void build(); 
  void cutAtEta(double eta);
  void accept(GeometryVisitor& v) { 
    v.visit(*this); 
    for (auto& l : layers_) { l.accept(v); }
  }
  void accept(ConstGeometryVisitor& v) const { 
    v.visit(*this); 
    for (const auto& l : layers_) { l.accept(v); }
  }

  const Container& layers() const        { return layers_; }
  SupportStructures& supportStructures() { return supportStructures_; }

  Property<        int   , NoDefault>  numLayers;
  ReadonlyProperty<double, Computable> maxZ, minZ;
  ReadonlyProperty<double, Computable> maxR, minR;
  ReadonlyProperty<bool  , Default>    skipServices;
};

#endif<|MERGE_RESOLUTION|>--- conflicted
+++ resolved
@@ -54,15 +54,9 @@
       supportNode(       "Support"           , parsedOnly())
       {}
   void setup() {
-<<<<<<< HEAD
-    maxZ.setup([this]() { double max = 0; for (const auto& l : layers_) { max = MAX(max, l.maxZ()); } return max; });
-    minZ.setup([this]() { double min = std::numeric_limits<double>::max(); for (const auto& l : layers_) { min = MIN(min, l.minZ()); } return min; });
-    maxR.setup([this]() { double max = 0; for (const auto& l : layers_) { max = MAX(max, l.maxR()); } return max; });
-=======
     maxZ.setup([this]() { double max = 0;                                  for (const auto& l : layers_) { max = MAX(max, l.maxZ()); } return max; });
     minZ.setup([this]() { double min = std::numeric_limits<double>::max(); for (const auto& l : layers_) { min = MIN(min, l.minZ()); } return min; });
     maxR.setup([this]() { double max = 0;                                  for (const auto& l : layers_) { max = MAX(max, l.maxR()); } return max; });
->>>>>>> 3382eb46
     minR.setup([this]() { double min = std::numeric_limits<double>::max(); for (const auto& l : layers_) { min = MIN(min, l.minR()); } return min; });
   }
   void build(); 
