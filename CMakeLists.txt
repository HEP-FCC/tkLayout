#############################################################################
#
# CMAKE file for building tkLayout software
#
#  Author: Z. Drasal, CERN
#
#############################################################################

#----------------------------------------------------------------------------
# CMAKE compatibility issues
CMAKE_MINIMUM_REQUIRED(VERSION 2.6 FATAL_ERROR)

#----------------------------------------------------------------------------
# Project name and version
PROJECT(tklayout)

#set( ${PROJECT_NAME}_MAJOR_VERSION 1 )
#set( ${PROJECT_NAME}_MINOR_VERSION 0 )

#----------------------------------------------------------------------------
# Project options
OPTION( INSTALL_DOC "Set to OFF to skip build/install Documentation" ON )

#----------------------------------------------------------------------------
# Advanced settings
# Library *nix style versioning
SET( ${PROJECT_NAME}_SOVERSION
    "${${PROJECT_NAME}_MAJOR_VERSION}.${${PROJECT_NAME}_MINOR_VERSION}" )

# Output directories
SET( EXECUTABLE_OUTPUT_PATH "${PROJECT_BINARY_DIR}/bin" CACHE PATH
    "EXECUTABLE_OUTPUT_PATH" FORCE )
SET( LIBRARY_OUTPUT_PATH "${PROJECT_BINARY_DIR}/lib" CACHE PATH
    "LIBRARY_OUTPUT_PATH" FORCE )
MARK_AS_ADVANCED( EXECUTABLE_OUTPUT_PATH LIBRARY_OUTPUT_PATH )

# Set default install prefix to project root directory
IF( CMAKE_INSTALL_PREFIX STREQUAL "/usr/local" )
    SET( CMAKE_INSTALL_PREFIX "${CMAKE_SOURCE_DIR}" )
ENDIF()


#----------------------------------------------------------------------------
# Project dependencies

#
# Get boost include & lib directory
#
SET( BOOST_INCLUDE_DIR "$ENV{BOOST_INCLUDE}" )

# Find all the libraries and save them 
SET( BOOST_LIBS_NAMES "boost_system$ENV{BOOST_SUFFIX}" 
                      "boost_filesystem$ENV{BOOST_SUFFIX}" 
                      "boost_program_options$ENV{BOOST_SUFFIX}" )
SET( BOOST_LIBS_DIR "$ENV{BOOST_LIB}" )

FOREACH( libname ${BOOST_LIBS_NAMES} )

        SET( BOOST_LIB_${libname} BOOST_LIB_${libname}-NOTFOUND )
        MARK_AS_ADVANCED( BOOST_LIB_${libname} )
        #MESSAGE( STATUS "${libname} >> ${BOOST_LIBS_DIR}")
        FIND_LIBRARY( BOOST_LIB_${libname} 
            NAMES ${libname} 
            PATHS ${BOOST_LIBS_DIR} 
            PATH_SUFFIXES lib )
        #MESSAGE( STATUS ">>> ${BOOST_LIB_${libname}}" )
        IF( NOT BOOST_LIB_${libname} )
            SET( BOOST_FINDLIB_FAILED TRUE )
            IF( NOT BOOST_FIND_QUIETLY )
                MESSAGE( STATUS "Check for BOOST: ${BOOST_LIB_DIR}" 
                                " -- failed to find BOOST ${libname} library!!" )
            ENDIF()
        ELSE()
            LIST( APPEND BOOST_LIBS ${BOOST_LIB_${libname}} )
        ENDIF()
    ENDFOREACH()

#
# Get include directory using root-config
#
SET( ROOT_HOME "$ENV{ROOTSYS}/bin" )
EXEC_PROGRAM( "${ROOT_HOME}/root-config" "."
    ARGS --incdir
    OUTPUT_VARIABLE out_var
    RETURN_VALUE out_ret )

# Check if everything went OK
IF( out_ret)
    IF( NOT ROOT_FIND_QUIETLY )
        MESSAGE( STATUS "Check for ROOT: ${ROOT_HOME}/root-config --incdir"
                        " -- failed to find ROOT include directory!!")
    ENDIF()
    SET( ROOT_FINDINCL_FAILED TRUE )
    MARK_AS_ADVANCED( ROOT_FINDINCL_FAILED )
ELSE()
    SET( ROOT_FINDINCL_FAILED FALSE )
    SET( ROOT_INCLUDE_DIRS ${out_var} )
    MARK_AS_ADVANCED( ROOT_FINDINCL_FAILED ROOT_INCLUDE_DIRS )
ENDIF()

#
# Get libraries using root-config
#
SET( ROOT_LIBS_NAMES )

EXEC_PROGRAM( "${ROOT_HOME}/root-config" "."
    ARGS --noauxlibs --evelibs
    OUTPUT_VARIABLE out_var
    RETURN_VALUE out_ret )

# Check if everything went OK 
IF( out_ret) 
    IF( NOT ROOT_FIND_QUIETLY ) 
        MESSAGE( STATUS "Check for ROOT: ${ROOT_HOME}/root-config --noauxlibs --evelibs" 
                        " -- failed to find ROOT libraries!!") 
    ENDIF()                      
    SET( ROOT_FINDLIBS_FAILED TRUE ) 
    MARK_AS_ADVANCED( ROOT_FINDLIB_FAILED ) 
ELSE() 
    # Each argument will be separated by semicolon 
    SEPARATE_ARGUMENTS( out_var ) 
     
    # Get library path and remove -L compiler flag 
    LIST( GET out_var 0 libdir ) 
    LIST( REMOVE_AT out_var 0 ) 
    STRING( REGEX REPLACE "^-.(.*)$" "\\1" ROOT_LIBS_DIR "${libdir}") 
    MARK_AS_ADVANCED( ROOT_LIBS_DIR ) 
     
    # Extract library names 
    FOREACH( lib ${out_var} ) 
        STRING( REGEX REPLACE "^-.(.*)$" "\\1" libname "${lib}") 
        LIST( APPEND ROOT_LIBS_NAMES ${libname} ) 
    ENDFOREACH() 
     
    # Find all the libraries and save them 
    FOREACH( libname ${ROOT_LIBS_NAMES} "HistPainter") 
     
        SET( ROOT_LIB_${libname} ROOT_LIB_${libname}-NOTFOUND ) 
        MARK_AS_ADVANCED( ROOT_LIB_${libname} ) 
 
        FIND_LIBRARY( ROOT_LIB_${libname} 
            NAMES ${libname} 
            PATHS ${ROOT_LIBS_DIR} 
            PATH_SUFFIXES lib ) 
 
        IF( NOT ROOT_LIB_${libname} ) 
            SET( ROOT_FINDLIB_FAILED TRUE ) 
            IF( NOT ROOT_FIND_QUIETLY ) 
                MESSAGE( STATUS "Check for ROOT: ${ROOT_HOME}/root-config" 
                                " -- failed to find ROOT ${libname} library!!" ) 
            ENDIF() 
        ELSE() 
            #MESSAGE(STATUS ">>> ${ROOT_LIB_${libname}}")
            LIST( APPEND ROOT_LIBS ${ROOT_LIB_${libname}} ) 
        ENDIF() 
    ENDFOREACH() 
ENDIF() 

#----------------------------------------------------------------------------
# Include, source, dirs 
#
# Compiler flags
#add_definitions( "-Wall -Wno-long-long -std=c++11 -pedantic" )
SET ( CMAKE_CXX_COMPILER "g++" )
ADD_DEFINITIONS( "-Wl,--copy-dt-needed-entries" )
SET ( CMAKE_CXX_FLAGS "${CMAKE_CXX_FLAGS} -std=c++11 -g -fpermissive -Wno-deprecated-declarations")
#SET ( CMAKE_EXE_LINKER_FLAGS "-Wl,--copy-dt-needed-entries" )

INCLUDE_DIRECTORIES( ${PROJECT_SOURCE_DIR}/include 
                     ${BOOST_INCLUDE_DIR}
                     ${ROOT_INCLUDE_DIRS} )
FILE( GLOB all_sources ${PROJECT_SOURCE_DIR}/src/*.cc ${PROJECT_SOURCE_DIR}/src/*.cpp ${PROJECT_SOURCE_DIR}/src/AnalyzerVisitors/*.cpp )
FILE( GLOB headers ${PROJECT_SOURCE_DIR}/include/*.h ${PROJECT_SOURCE_DIR}/include/AnalyzerVisitors*.h )

# Exlude files with main function defined
SET ( sources "" )
FOREACH( file ${all_sources} )
 IF ( ${file} MATCHES "MaterialSection.cpp" OR ${file} MATCHES "HoughTrack.cpp" OR ${file} MATCHES "moduleType.cpp" OR
      ${file} MATCHES "TrackShooter.cpp" OR ${file} MATCHES "tunePtParam.cpp" )
   SET ( APPEND source_other ${file} )
   MESSAGE( STATUS "Omitting the following ?buggy? file: ${file} !!!" ) 
 ELSEIF( ${file} MATCHES "tklayout.cpp" OR ${file} MATCHES "setup.cpp" OR ${file} MATCHES "delphize.cpp" )
   IF ( ${file} MATCHES "tklayout.cpp" ) 
     SET( source_tklayout ${file} )
   ENDIF()
   IF ( ${file} MATCHES "setup.cpp" ) 
     SET( source_setup ${file} )
   ENDIF()
   IF ( ${file} MATCHES "delphize.cpp" )
     SET( source_delphize ${file} )
   ENDIF()
 ELSE()
   IF( ${file} MATCHES "mainConfigHandler.cpp" )
     SET( source_mainhandler ${file} )
   ENDIF()
   IF( ${file} MATCHES "global_funcs.cpp" )
     SET( source_globalfunctions ${file} )
   ENDIF()
<<<<<<< HEAD
      IF( ${file} MATCHES "GraphVizCreator.cpp" )
     SET( source_graphviz ${file} )
=======
   IF( ${file} MATCHES "GraphVizCreator.cpp" )
     SET( source_graphvizcreator ${file} )
>>>>>>> 97aab09d
   ENDIF()
   LIST( APPEND sources ${file} )
 ENDIF()
ENDFOREACH()

#----------------------------------------------------------------------------
# Set revision
# a custom target that is always built
ADD_CUSTOM_TARGET(revisiontag ALL)

# creates svnversion.h using cmake script
ADD_CUSTOM_COMMAND(TARGET revisiontag COMMAND ${CMAKE_COMMAND}
   -DSOURCE_DIR=${CMAKE_CURRENT_SOURCE_DIR} 
   -P ${CMAKE_CURRENT_SOURCE_DIR}/GetGitVersion.cmake)

#----------------------------------------------------------------------------
# add the executable, and link it to the geant4 libraries
#
#SET(CMAKE_INSTALL_RPATH ${BOOST_LIBS_DIR} ${ROOT_LIBS_DIR})
SET(CMAKE_INSTALL_RPATH_USE_LINK_PATH TRUE) # Set automatically rpath for dynamic linking of internal/external libraries

ADD_EXECUTABLE(tklayout ${source_tklayout} ${sources} ${headers} )
<<<<<<< HEAD
ADD_EXECUTABLE(setup.bin ${source_setup} ${source_mainhandler} ${source_globalfunctions} ${source_graphviz} ${headers} )
=======
ADD_EXECUTABLE(setup.bin ${source_setup} ${source_graphvizcreator} ${source_mainhandler} ${source_globalfunctions} ${headers} )
>>>>>>> 97aab09d
ADD_EXECUTABLE(delphize ${source_delphize} )

# explicitly say that the executable depends on custom target
ADD_DEPENDENCIES(tklayout revisiontag)

TARGET_LINK_LIBRARIES(tklayout ${BOOST_LIBS} ${ROOT_LIBS})
TARGET_LINK_LIBRARIES(setup.bin ${BOOST_LIBS} )
TARGET_LINK_LIBRARIES(delphize ${BOOST_LIBS} ${ROOT_LIBS})

#----------------------------------------------------------------------------
# Install the executable to 'bin' directory under CMAKE_INSTALL_PREFIX
#
INSTALL(TARGETS tklayout  RUNTIME DESTINATION bin)
INSTALL(TARGETS setup.bin RUNTIME DESTINATION bin)
INSTALL(TARGETS delphize  RUNTIME DESTINATION bin)

IF(CMAKE_HOST_UNIX)
    
    # Set the default version of SvnRevision.cpp file
    INSTALL( CODE "MESSAGE(STATUS \"Setting SvnRevision.cpp to default\" )
                   EXECUTE_PROCESS(COMMAND bash -c \"if [ -e SvnRevision.orig.cpp ]; then rm -f ${PROJECT_SOURCE_DIR}/src/SvnRevision.cpp; mv SvnRevision.orig.cpp ${PROJECT_SOURCE_DIR}/src/SvnRevision.cpp; fi\")" )
    
    # Intall symlink
    INSTALL( CODE "MESSAGE(STATUS \"Creating symlink $ENV{HOME}/bin/tklayout to ${PROJECT_SOURCE_DIR}/bin/tklayout... \" )
                   EXECUTE_PROCESS(COMMAND \"${CMAKE_COMMAND}\" -E create_symlink ${PROJECT_SOURCE_DIR}/bin/tklayout $ENV{HOME}/bin/tklayout)" )

    INSTALL( CODE "MESSAGE(STATUS \"Creating symlink $ENV{HOME}/bin/delphize to ${PROJECT_SOURCE_DIR}/bin/delphize... \" )
                   EXECUTE_PROCESS(COMMAND \"${CMAKE_COMMAND}\" -E create_symlink ${PROJECT_SOURCE_DIR}/bin/delphize $ENV{HOME}/bin/delphize)" )

    # Configure tkLayout
    INSTALL( CODE "MESSAGE(STATUS \"Configuring tkLayout software...\" )
                   MESSAGE(STATUS \" Target directories setup:\" )
                   EXECUTE_PROCESS(COMMAND bash -c \"if [ -e ${PROJECT_SOURCE_DIR}/bin/setup.bin ]; then ${PROJECT_SOURCE_DIR}/bin/setup.bin --dirNames; fi\")" ) 
    INSTALL( CODE "MESSAGE(STATUS \" Installation status:\" )
                   EXECUTE_PROCESS(COMMAND bash -c \"if ! ${PROJECT_SOURCE_DIR}/bin/setup.bin --checkDir; then echo \\\"Problem during installation\\\"; else echo \\\"Installation successful\\\"; fi\")" )

ENDIF()

#----------------------------------------------------------------------------
# Documentation
#
# Find Doxygen
FIND_PACKAGE( Doxygen )
IF( DOXYGEN_FOUND )

    # Add doc target
    ADD_CUSTOM_TARGET( doc ) 
    ADD_CUSTOM_COMMAND( TARGET doc
        COMMAND "${CMAKE_COMMAND}" -E copy_if_different
                "${PROJECT_SOURCE_DIR}/README.md" "${PROJECT_SOURCE_DIR}/doc/README.md"    
        COMMAND "${DOXYGEN_EXECUTABLE}" ARGS "Doxyfile"
        WORKING_DIRECTORY "${PROJECT_SOURCE_DIR}/doc"
        COMMENT "Building API Documentation in ${PROJECT_SOURCE_DIR}/doc... "
        VERBATIM )

ELSE()
    MESSAGE( STATUS "Doxygen not found in your system!!" )
    IF( INSTALL_DOC )
        MESSAGE( STATUS "INSTALL_DOC forced to OFF" )
        SET( INSTALL_DOC OFF )
    ENDIF()
ENDIF()

# Install documentation
#IF( INSTALL_DOC )
#    # make sure doxygen is executed (make doc) before make install
#    INSTALL( CODE "EXEC_PROGRAM(${CMAKE_BUILD_TOOL} ${PROJECT_BINARY_DIR} ARGS doc)" )
#    # install documentation
#    INSTALL( DIRECTORY "${PROJECT_SOURCE_DIR}/doc"
#            DESTINATION .
#            PATTERN "*CVS*" EXCLUDE )
#ENDIF()


#----------------------------------------------------------------------------
# Uninstall 
#
CONFIGURE_FILE(
    "${CMAKE_CURRENT_SOURCE_DIR}/CMakeUninstall.cmake"
    "${CMAKE_CURRENT_BINARY_DIR}/cmake_uninstall.cmake"
    IMMEDIATE @ONLY)

ADD_CUSTOM_TARGET(uninstall
    COMMAND ${CMAKE_COMMAND} -P ${CMAKE_CURRENT_BINARY_DIR}/cmake_uninstall.cmake)
    <|MERGE_RESOLUTION|>--- conflicted
+++ resolved
@@ -196,13 +196,8 @@
    IF( ${file} MATCHES "global_funcs.cpp" )
      SET( source_globalfunctions ${file} )
    ENDIF()
-<<<<<<< HEAD
-      IF( ${file} MATCHES "GraphVizCreator.cpp" )
-     SET( source_graphviz ${file} )
-=======
    IF( ${file} MATCHES "GraphVizCreator.cpp" )
      SET( source_graphvizcreator ${file} )
->>>>>>> 97aab09d
    ENDIF()
    LIST( APPEND sources ${file} )
  ENDIF()
@@ -225,11 +220,7 @@
 SET(CMAKE_INSTALL_RPATH_USE_LINK_PATH TRUE) # Set automatically rpath for dynamic linking of internal/external libraries
 
 ADD_EXECUTABLE(tklayout ${source_tklayout} ${sources} ${headers} )
-<<<<<<< HEAD
-ADD_EXECUTABLE(setup.bin ${source_setup} ${source_mainhandler} ${source_globalfunctions} ${source_graphviz} ${headers} )
-=======
 ADD_EXECUTABLE(setup.bin ${source_setup} ${source_graphvizcreator} ${source_mainhandler} ${source_globalfunctions} ${headers} )
->>>>>>> 97aab09d
 ADD_EXECUTABLE(delphize ${source_delphize} )
 
 # explicitly say that the executable depends on custom target
