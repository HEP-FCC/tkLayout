/**
 * @file Analyzer.cc
 * @brief This is the implementation of the class that analyses a material budget
 */
#include <TH1D.h>
#include <TH2D.h>
#include <Analyzer.h>
#include <TProfile.h>
#include <TLegend.h>
#include <Palette.h>

#include "AnalyzerVisitors/MaterialBillAnalyzer.h"

#undef MATERIAL_SHADOW

#include <TError.h>
Int_t gErrorIgnoreLevel = kError;

namespace insur {

  int Analyzer::bsCounter =0;

  const double Analyzer::ZeroHitsRequired = 0;
  const double Analyzer::OneHitRequired = 0.0001;







  // public
  /**
   * A comparison function for the first elements in two pairs of integers.
   * @param p The first pair
   * @param q The second pair
   * @return True if <i>p.first</i> is smaller than <i>q.first</i>, false otherwise
   */
  bool compareIntPairFirst(std::pair<int, int> p, std::pair<int, int> q) {
    return (p.first < q.first);
  }

  /**
   * A comparison function for the second elements in two pairs of integers.
   * @param p The first pair
   * @param q The second pair
   * @return True if <i>p.second</i> is smaller than <i>q.second</i>, false otherwise
   */
  bool compareIntPairSecond(std::pair<int, int> p, std::pair<int, int> q) {
    return (p.second < q.second);
  }

  /**
   * The constructor sets a number of internal constants.
   */
  Analyzer::Analyzer() {
    // Not strictly necessary, but it's useful to keep
    // the color the same for the most used module types
    lastPickedColor = 1;
    //colorPicker("pt2S");
    //colorPicker("rphi");
    //colorPicker("stereo");
    //colorPicker("ptIn");
    geomLite           = nullptr; geomLiteCreated=false;
    geomLiteXY         = nullptr; geomLiteXYCreated=false;
    geomLiteYZ         = nullptr; geomLiteYZCreated=false;
    geomLiteEC         = nullptr; geomLiteECCreated=false;
    geometryTracksUsed = 0;
    materialTracksUsed = 0;
  }

  // private
  /* High-level function finding all hits for a given tracker (and pixel)
   * and adding them to the track. The total crossed material is returned.
   * @param mb A reference to the instance of <i>MaterialBudget</i> that is to be analysed
   * @param momenta A list of momentum values for which to perform the efficiency measurements
   * @param etaSteps The number of wedges in the fan of tracks covered by the eta scan
   * @param pm A pointer to a second material budget associated to a pixel detector; may be <i>NULL</i>
   * @return the total crossed material amount
   */
  Material Analyzer::findAllHits(MaterialBudget& mb, MaterialBudget* pm, 
                                 double& eta, double& theta, double& phi, Track& track) {
    Material totalMaterial;
    //      active volumes, barrel
    totalMaterial  = findHitsModules(mb.getBarrelModuleCaps(), eta, theta, phi, track);
    //      active volumes, endcap
    totalMaterial += findHitsModules(mb.getEndcapModuleCaps(), eta, theta, phi, track);
    //      services, barrel
    totalMaterial += findHitsInactiveSurfaces(mb.getInactiveSurfaces().getBarrelServices(), eta, theta, track);
    //      services, endcap
    totalMaterial += findHitsInactiveSurfaces(mb.getInactiveSurfaces().getEndcapServices(), eta, theta, track);
    //      supports
    totalMaterial += findHitsInactiveSurfaces(mb.getInactiveSurfaces().getSupports(), eta, theta, track);
    //      pixels, if they exist
    if (pm != NULL) {
      totalMaterial += findHitsModules(pm->getBarrelModuleCaps(), eta, theta, phi, track, true);
      totalMaterial += findHitsModules(pm->getEndcapModuleCaps(), eta, theta, phi, track, true);
      totalMaterial += findHitsInactiveSurfaces(pm->getInactiveSurfaces().getBarrelServices(), eta, theta, track, true);
      totalMaterial += findHitsInactiveSurfaces(pm->getInactiveSurfaces().getEndcapServices(), eta, theta, track, true);
      totalMaterial += findHitsInactiveSurfaces(pm->getInactiveSurfaces().getSupports(), eta, theta, track, true);
    }
    return totalMaterial;
  }


  /* TODO: finish this :-)
void Analyzer::createTaggedTrackCollection(std::vector<MaterialBudget*> materialBudgets,
                                           int etaSteps,
                                           double maxEta,
                                           bool forceClean = false) {
  
  if (forceClean) taggedTrackCollectionMap_.clear();
  if (taggedTrackCollectionMap_.size()!=0) return;
    
  double etaStep, eta, theta, phi;
  
  // prepare etaStep, phiStep, nTracks, nScans
  if (etaSteps > 1) etaStep = maxEta / (double)(etaSteps - 1);
  else etaStep = maxEta;
  const int nTracks& = etaSteps;

  
        
}
    
  */                                

  void Analyzer::analyzeTaggedTracking(MaterialBudget& mb,
				       const std::vector<double>& momenta,
				       const std::vector<double>& triggerMomenta,
				       const std::vector<double>& thresholdProbabilities,
				       bool& debugResolution,
				       int etaSteps,
				       MaterialBudget* pm) {

<<<<<<< HEAD
  double efficiency = simParms().efficiency();
=======

    /*TCanvas* cc = new TCanvas();
      cc->cd();
      TFile *_file0 = TFile::Open("mm.root");
      TProfile* mm = (TProfile*)_file0->FindObjectAny("mm");
      cc->SetLogy();
      mm->Draw();
      TAxis* myAxis = mm->GetXaxis();
      double xmin = myAxis->GetXmin();
      double xmax = myAxis->GetXmax();
      TF1* hypSec = new TF1("hypSec", "1/cosh(x)", xmin, xmax);
      TProfile* newmm = (TProfile*)mm->Clone();
      newmm->Multiply(hypSec);
      newmm->GetYaxis()->SetTitle("#Delta#eta");
      newmm->SetTitle("Pseudorapidity resolution");
      cc = new TCanvas();
      cc->cd();
      cc->SetLogy();
      newmm->Draw();*/

    TCanvas *c1 = new TCanvas("c1","Profile histogram example",200,10,700,500);

    TProfile* profXBar;
    profXBar  = new TProfile("hprof","Resolution on local X coordinate for pixel barrel modules (L1 and L2 : LS, L3 and L4 : LS)",100,-0.4,0.3,0,30);
    profXBar->GetYaxis()->SetRangeUser(0,30);
    profXBar->GetXaxis()->SetTitle("cotg(alpha)");
    profXBar->GetYaxis()->SetTitle("resolutionLocalX [um]");
    profXBar->GetXaxis()->CenterTitle();
    profXBar->GetYaxis()->CenterTitle();

    TProfile* profYBar;
    profYBar = new TProfile("hprof","Resolution on local Y coordinate for pixel barrel modules (L1 and L2 : LS, L3 and L4 : LS)",100,0,5,0,60);
    profYBar->GetYaxis()->SetRangeUser(0,60);
    profYBar->GetXaxis()->SetTitle("|cotg(beta)|");
    profYBar->GetYaxis()->SetTitle("resolutionLocalY [um]");
    profYBar->GetXaxis()->CenterTitle();
    profYBar->GetYaxis()->CenterTitle();

    TProfile* profXEnd;
    profXEnd  = new TProfile("hprof","Resolution on local X coordinate for pixel endcap modules (R1 and R2 : SS, R3 : SS)",100,-0.45,-0.25,0,30);
    profXEnd->GetYaxis()->SetRangeUser(0,30);
    profXEnd->GetXaxis()->SetTitle("cotg(alpha)");
    profXEnd->GetYaxis()->SetTitle("resolutionLocalX [um]");
    profXEnd->GetXaxis()->CenterTitle();
    profXEnd->GetYaxis()->CenterTitle();

    TProfile* profYEnd;
    profYEnd  = new TProfile("hprof","Resolution on local Y coordinate for pixel endcap modules (R1 and R2 : SS, R3 : SS)",100,0.25,0.5,0,60);
    profYEnd->GetYaxis()->SetRangeUser(0,60);
    profYEnd->GetXaxis()->SetTitle("|cotg(beta)|");
    profYEnd->GetYaxis()->SetTitle("resolutionLocalY [um]");
    profYEnd->GetXaxis()->CenterTitle();
    profYEnd->GetYaxis()->CenterTitle();


    TH1D *histXBar = new TH1D("hist","Resolution on local X coordinate for pixel barrel modules (L1 and L2 : LS, L3 and L4 : LS)",500,0,30);
    histXBar->GetXaxis()->SetTitle("resolutionLocalX [um]");
    histXBar->GetXaxis()->CenterTitle();

    TH1D *histYBar = new TH1D("hist","Resolution on local Y coordinate for pixel barrel modules (L1 and L2 : LS, L3 and L4 : LS)",500,0,60);
    histYBar->GetXaxis()->SetTitle("resolutionLocalY [um]");
    histYBar->GetXaxis()->CenterTitle();

    TH1D *histXEnd = new TH1D("hist","Resolution on local X coordinate for pixel endcap modules (R1 and R2 : SS, R3 : SS)",500,0,30);
    histXEnd->GetXaxis()->SetTitle("resolutionLocalX [um]");
    histXEnd->GetXaxis()->CenterTitle();

    TH1D *histYEnd = new TH1D("hist","Resolution on local Y coordinate for pixel endcap modules (R1 and R2 : SS, R3 : SS)",500,0,60);
    histYEnd->GetXaxis()->SetTitle("resolutionLocalY [um]");
    histYEnd->GetXaxis()->CenterTitle();



    TProfile* profXBar0  = new TProfile("hprof","Resolution on local X coordinate for pixel barrel modules (L1 and L2 : LS, L3 and L4 : LS)",100,-0.4,0.3,0,30); 
    TProfile* profYBar0 = new TProfile("hprof","Resolution on local Y coordinate for pixel barrel modules (L1 and L2 : LS, L3 and L4 : LS)",100,0,5,0,60);
    TProfile* profXEnd0  = new TProfile("hprof","Resolution on local X coordinate for pixel endcap modules (R1 and R2 : SS, R3 : SS)",100,-0.45,-0.25,0,30);
    TProfile* profYEnd0  = new TProfile("hprof","Resolution on local Y coordinate for pixel endcap modules (R1 and R2 : SS, R3 : SS)",100,0.25,0.5,0,60);
    TH1D *histXBar0 = new TH1D("hist","Resolution on local X coordinate for pixel barrel modules (L1 and L2 : LS, L3 and L4 : LS)",500,0,30);
    TH1D *histYBar0 = new TH1D("hist","Resolution on local Y coordinate for pixel barrel modules (L1 and L2 : LS, L3 and L4 : LS)",500,0,60);
    TH1D *histXEnd0 = new TH1D("hist","Resolution on local X coordinate for pixel endcap modules (R1 and R2 : SS, R3 : SS)",500,0,30);
    TH1D *histYEnd0 = new TH1D("hist","Resolution on local Y coordinate for pixel endcap modules (R1 and R2 : SS, R3 : SS)",500,0,60);


    double efficiency = simParms().efficiency();
>>>>>>> 9781279f

  materialTracksUsed = etaSteps;

  int nTracks;
  double etaStep, eta, theta, phi;

  // prepare etaStep, phiStep, nTracks, nScans
  if (etaSteps > 1) etaStep = getEtaMaxTrigger() / (double)(etaSteps - 1);
  else etaStep = getEtaMaxTrigger();
  nTracks = etaSteps;

  // prepareTriggerPerformanceHistograms(nTracks, getEtaMaxTrigger(), triggerMomenta, thresholdProbabilities);

  // reset the list of tracks
  //std::map<string, std::vector<Track>> tv;
  //std::map<string, std::vector<Track>> tvIdeal;
  std::map<std::string, TrackCollectionMap> taggedTrackPtCollectionMap;
  std::map<std::string, TrackCollectionMap> taggedTrackPCollectionMap;
  std::map<std::string, TrackCollectionMap> taggedTrackPtCollectionMapIdeal;
  std::map<std::string, TrackCollectionMap> taggedTrackPCollectionMapIdeal;


  for (int i_eta = 0; i_eta < nTracks; i_eta++) {
    phi = myDice.Rndm() * M_PI * 2.0;
    Material tmp;
    Track track;
    eta = i_eta * etaStep;
    theta = 2 * atan(exp(-eta));
    //std::cout << " track's phi = " << phi << std::endl; 
    track.setTheta(theta);      
    track.setPhi(phi);

    tmp = findAllHits(mb, pm, eta, theta, phi, track);

    // Debug: material amount
    // std::cerr << "eta = " << eta
    //           << ", material.radiation = " << tmp.radiation
    //           << ", material.interaction = " << tmp.interaction
    //           << std::endl;

    // TODO: add the beam pipe as a user material eveywhere!
    // in a coherent way
    // Add the hit on the beam pipe
    Hit* hit = new Hit(23./sin(theta));
    hit->setOrientation(Hit::Horizontal);
    hit->setObjectKind(Hit::Inactive);
    Material beamPipeMat;
    beamPipeMat.radiation = 0.0023 / sin(theta);
    beamPipeMat.interaction = 0.0019 / sin(theta);
    hit->setCorrectedMaterial(beamPipeMat);
    track.addHit(hit);

    if (!track.noHits()) {
      for (string tag : track.tags()) {
        track.keepTaggedOnly(tag);
        if (simParms().useIPConstraint()) track.addIPConstraint(simParms().rError(), simParms().zErrorCollider());
        track.sort();
        track.setTriggerResolution(true); // TODO: remove this (?)

        if (efficiency!=1) track.addEfficiency(efficiency, false);
        if (track.nActiveHits(true)>2) { // At least 3 points are needed to measure the arrow
          // For each momentum/transverse momentum compute the tracks error
          for (const auto& pIter : momenta ) {
            int    parameter = pIter * 1000; // Store p or pT in MeV as int (key to the map)
            double momentum  = pIter;

            // Case I) Initial momentum is equal to pT
            double pT = momentum;

            // Active+passive material
            Track trackPt(track);
            trackPt.setTransverseMomentum(pT);
<<<<<<< HEAD
            trackPt.computeErrors();
=======
            trackPt.pruneHits();
            if (trackPt.nActiveHits(true)<=2) continue; 
            trackPt.computeErrors(profXBar, profYBar, profXEnd, profYEnd, histXBar, histYBar, histXEnd, histYEnd);
>>>>>>> 9781279f
            TrackCollectionMap &myMap     = taggedTrackPtCollectionMap[tag];
            TrackCollection &myCollection = myMap[parameter];
            myCollection.push_back(trackPt);

            // Ideal (no material)
            Track idealTrackPt(trackPt);
            idealTrackPt.removeMaterial();
            idealTrackPt.computeErrors();
            TrackCollectionMap &myMapIdeal     = taggedTrackPtCollectionMapIdeal[tag];
            TrackCollection &myCollectionIdeal = myMapIdeal[parameter];
            myCollectionIdeal.push_back(idealTrackPt);

            // Case II) Initial momentum is equal to p
            pT = momentum*sin(theta);

            // Active+passive material
            Track trackP(track);
            trackP.setTransverseMomentum(pT);
<<<<<<< HEAD
            trackP.computeErrors();
=======
            trackP.pruneHits();
            if (trackP.nActiveHits(true)<=2) continue; 
            trackP.computeErrors(profXBar0, profYBar0, profXEnd0, profYEnd0, histXBar0, histYBar0, histXEnd0, histYEnd0);
>>>>>>> 9781279f
            TrackCollectionMap &myMapII     = taggedTrackPCollectionMap[tag];
            TrackCollection &myCollectionII = myMapII[parameter];
            myCollectionII.push_back(trackP);

            // Ideal (no material)
            Track idealTrackP(trackP);
            idealTrackP.removeMaterial();
            idealTrackP.computeErrors();
            TrackCollectionMap &myMapIdealII     = taggedTrackPCollectionMapIdeal[tag];
            TrackCollection &myCollectionIdealII = myMapIdealII[parameter];
            myCollectionIdealII.push_back(idealTrackP);
          }
        }
      }
    }
  }

  // Momentum = Pt
  for (/*const*/ auto& ttcmIt : taggedTrackPtCollectionMap) {
    const string& myTag = ttcmIt.first;
    clearGraphsPt(GraphBag::RealGraph, myTag);
    /*const*/ TrackCollectionMap& myTrackCollection = ttcmIt.second;
    for (const auto& tcmIt : myTrackCollection) {
      const int &parameter = tcmIt.first;
      const TrackCollection& myCollection = tcmIt.second;
      //std::cout << myCollection.size() << std::endl;
      calculateGraphsConstPt(parameter, myCollection, GraphBag::RealGraph, myTag);
    }
  }
  for (/*const*/ auto& ttcmIt : taggedTrackPtCollectionMapIdeal) {
    const string& myTag = ttcmIt.first;
    clearGraphsPt(GraphBag::IdealGraph, myTag);
    /*const*/ TrackCollectionMap& myTrackCollection = ttcmIt.second;
    for (const auto& tcmIt : myTrackCollection) {
      const int &parameter = tcmIt.first;
      const TrackCollection& myCollection = tcmIt.second;
      calculateGraphsConstPt(parameter, myCollection, GraphBag::IdealGraph, myTag);
    }
  }

  // Momentum = P
  for (/*const*/ auto& ttcmIt : taggedTrackPCollectionMap) {
    const string& myTag = ttcmIt.first;
    clearGraphsP(GraphBag::RealGraph, myTag);
    /*const*/ TrackCollectionMap& myTrackCollection = ttcmIt.second;
    for (const auto& tcmIt : myTrackCollection) {
      const int &parameter = tcmIt.first;
      const TrackCollection& myCollection = tcmIt.second;
      //std::cout << myCollection.size() << std::endl;
      calculateGraphsConstP(parameter, myCollection, GraphBag::RealGraph, myTag);
    }
  }
  for (/*const*/ auto& ttcmIt : taggedTrackPCollectionMapIdeal) {
    const string& myTag = ttcmIt.first;
    clearGraphsP(GraphBag::IdealGraph, myTag);
    /*const*/ TrackCollectionMap& myTrackCollection = ttcmIt.second;
    for (const auto& tcmIt : myTrackCollection) {
      const int &parameter = tcmIt.first;
      const TrackCollection& myCollection = tcmIt.second;
      calculateGraphsConstP(parameter, myCollection, GraphBag::IdealGraph, myTag);
    }
  }

  if (debugResolution) calculateParametrizedResolutionPlots(taggedTrackPtCollectionMap);

}

  /**
   * The analysis function performing all necessary the trigger efficiencies
   * @param tracker 
   * @param thresholdProbabilities
   * @param etaSteps The number of wedges in the fan of tracks covered by the eta scan
   */
  void Analyzer::analyzeTriggerEfficiency(Tracker& tracker,
                                          const std::vector<double>& triggerMomenta,
                                          const std::vector<double>& thresholdProbabilities,
                                          int etaSteps) {

    double efficiency = simParms().efficiency();

    materialTracksUsed = etaSteps;

    int nTracks;
    double etaStep, z0, eta, theta, phi;
    double zError = simParms().zErrorCollider();

    // prepare etaStep, phiStep, nTracks, nScans
    if (etaSteps > 1) etaStep = getEtaMaxTrigger() / (double)(etaSteps - 1);
    else etaStep = getEtaMaxTrigger();
    nTracks = etaSteps;

    prepareTriggerPerformanceHistograms(nTracks, getEtaMaxTrigger(), triggerMomenta, thresholdProbabilities);

    // reset the list of tracks
    std::vector<Track> tv;

    // Loop over nTracks (eta range [0, getEtaMaxTrigger()])
    for (int i_eta = 0; i_eta < nTracks; i_eta++) {
      phi = myDice.Rndm() * M_PI * 2.0;
      z0 = myDice.Gaus(0, zError);
      int nHits;
      Track track;
      eta = i_eta * etaStep;
      theta = 2 * atan(exp(-eta));
      track.setTheta(theta);      
      track.setPhi(phi);

      nHits = findHitsModules(tracker, z0, eta, theta, phi, track);

      if (nHits) {
        // Keep only triggering hits
        // std::cerr << "Material before = " << track.getCorrectedMaterial().radiation;
        track.keepTriggerOnly();
        track.sort();
        track.setTriggerResolution(true);

        // std::cerr << " material after = " << track.getCorrectedMaterial().radiation << std::endl;

        if (efficiency!=1) track.addEfficiency(efficiency, false);
        if (track.nActiveHits(true)>0) { // At least 3 points are needed to measure the arrow
          tv.push_back(track);
        }    
      }
    }

    // Compute the number of triggering points along the selected tracks
    fillTriggerEfficiencyGraphs(tracker, triggerMomenta, tv);

    // Fill the trigger performance maps
    fillTriggerPerformanceMaps(tracker);

  }



void Analyzer::fillAvailableSpacing(Tracker& tracker, std::vector<double>& spacingOptions) {
  double aSpacing;
  std::set<double> foundSpacing;

  // Loop over all the layers
  for (auto& aModule : tracker.modules()) {
    if (aModule->sensorLayout() == PT) {
      aSpacing = aModule->dsDistance();
      if (aSpacing>0) {
        foundSpacing.insert(aSpacing);
      }
    }
  }

  spacingOptions.clear();
  for(std::set<double>::iterator it=foundSpacing.begin(); it!=foundSpacing.end(); ++it) {
    spacingOptions.push_back(*it);
  }

}

void Analyzer::createTriggerDistanceTuningPlots(Tracker& tracker, const std::vector<double>& triggerMomenta) {
  TriggerDistanceTuningPlotsVisitor v(myProfileBag, 
                                      triggerMomenta);
  simParms_->accept(v);
  tracker.accept(v);
  v.postVisit();
  optimalSpacingDistribution = v.optimalSpacingDistribution;
  optimalSpacingDistributionAW = v.optimalSpacingDistributionAW; 
  triggerRangeLowLimit = v.triggerRangeLowLimit; 
  triggerRangeHighLimit = v.triggerRangeHighLimit; 
  spacingTuningFrame = v.spacingTuningFrame;
  spacingTuningGraphs = v.spacingTuningGraphs;
  spacingTuningGraphsBad = v.spacingTuningGraphsBad;
  moduleOptimalSpacings = v.moduleOptimalSpacings;
}






void Analyzer::fillTriggerEfficiencyGraphs(const Tracker& tracker,
                                           const std::vector<double>& triggerMomenta,
                                           const std::vector<Track>& trackVector) {

  // Prepare the graphs to record the number of triggered points
  //std::map<double, TGraph>& trigGraphs = myGraphBag.getGraphs(GraphBag::TriggerGraph|GraphBag::TriggeredGraph);
  std::map<double, TProfile>& trigProfiles = myProfileBag.getProfiles(profileBag::TriggerProfile|profileBag::TriggeredProfile);
  std::map<double, TProfile>& trigFractionProfiles = myProfileBag.getProfiles(profileBag::TriggerProfile|profileBag::TriggeredFractionProfile);
  std::map<double, TProfile>& trigPurityProfiles = myProfileBag.getProfiles(profileBag::TriggerProfile|profileBag::TriggerPurityProfile);

  TProfile& totalProfile = trigProfiles[profileBag::Triggerable];

  std::map<std::string, std::map<std::string, TH1I*>>& stubEfficiencyCoverageProfiles = getStubEfficiencyCoverageProfiles();

  double maxEta = 4.0; //getEtaMaxTrigger();

  for (std::vector<Track>::const_iterator itTrack = trackVector.begin();
       itTrack != trackVector.end(); ++itTrack) {
    const Track& myTrack=(*itTrack);

    double eta = myTrack.getEta();
    int nHits = myTrack.nActiveHits(false, false);
    totalProfile.Fill(eta, nHits);
    std::vector<std::pair<Module*,HitType>> hitModules = myTrack.getHitModules();

    for(std::vector<double>::const_iterator itMomentum = triggerMomenta.begin();
        itMomentum!=triggerMomenta.end(); ++itMomentum) {
      TProfile& myProfile = trigProfiles[(*itMomentum)];
      TProfile& myFractionProfile = trigFractionProfiles[(*itMomentum)];
      TProfile& myPurityProfile = trigPurityProfiles[(*itMomentum)];
      double nExpectedTriggerPoints = myTrack.expectedTriggerPoints(*itMomentum);
      if (nExpectedTriggerPoints>=0) { // sanity check (! nan)
        myProfile.Fill(eta, nExpectedTriggerPoints);
        if (nHits>0) {
          myFractionProfile.Fill(eta, nExpectedTriggerPoints*100/double(nHits));
           double curAvgTrue=0;
           double curAvgInteresting=0;
           double curAvgFake=0;
           double bgReductionFactor; // Reduction of the combinatorial background for ptPS modules by turning off the appropriate pixels
           for (const auto& modAndType : hitModules) {
             Module* hitModule = modAndType.first;
             PtErrorAdapter pterr(*hitModule);
             // Hits that we would like to have from tracks above this threshold
             curAvgInteresting += pterr.getParticleFrequencyPerEventAbove(*itMomentum);
             // ... out of which we only see these
             curAvgTrue += pterr.getTriggerFrequencyTruePerEventAbove(*itMomentum);
               
             // The background is given by the contamination from low pT tracks...
             curAvgFake += pterr.getTriggerFrequencyTruePerEventBelow(*itMomentum);
             // ... plus the combinatorial background from occupancy (can be reduced using ptPS modules)
             if (hitModule->reduceCombinatorialBackground()) bgReductionFactor = hitModule->geometricEfficiency(); else bgReductionFactor=1;
             curAvgFake += pterr.getTriggerFrequencyFakePerEvent()*simParms().numMinBiasEvents() * bgReductionFactor;

             std::string layerName = hitModule->uniRef().cnt + "_" + any2str(hitModule->uniRef().layer);
             if (modAndType.second == HitType::STUB) {
               std::string momentumString = any2str(*itMomentum, 2);
               if (stubEfficiencyCoverageProfiles[layerName].count(momentumString) == 0) {
                 stubEfficiencyCoverageProfiles[layerName][momentumString] = new TH1I(Form("stubEfficiencyCoverageProfile%s%s", layerName.c_str(), momentumString.c_str()), (layerName + ";#eta;Stubs").c_str(), trackVector.size(), 0.0, maxEta); 
               }
               stubEfficiencyCoverageProfiles[layerName][momentumString]->Fill(myTrack.getEta(), 1);
             } 
           }
           myPurityProfile.Fill(eta, 100*curAvgTrue/(curAvgTrue+curAvgFake));
        }
      }
    }
  }
//  for (auto i : stubEfficiencyCoverageProfiles) {
//    std::cout << "--------------------- " << i.first << " ------------------ " << std::endl;
//    for (auto j : i.second) {
//      std::cout << j.first << std::endl;
//      j.second->Print("all");
//    }
//  }
  if (totalProfile.GetMaximum() < maximum_n_planes) totalProfile.SetMaximum(maximum_n_planes);

}

/**
 * The main analysis function provides a frame for the scan in eta, defers summing up the radiation
 * and interaction lengths for each volume category to subfunctions, and sorts those results into the
 * correct histograms.
 * @param mb A reference to the instance of <i>MaterialBudget</i> that is to be analysed
 * @param momenta A list of momentum values for the tracks that are shot through the layout
 * @param etaSteps The number of wedges in the fan of tracks covered by the eta scan
 * @param A pointer to a second material budget associated to a pixel detector; may be <i>NULL</i>
 */
void Analyzer::analyzeMaterialBudget(MaterialBudget& mb, const std::vector<double>& momenta, int etaSteps,
                                     MaterialBudget* pm) {

  Tracker& tracker = mb.getTracker();
  double efficiency = simParms().efficiency();
  double pixelEfficiency = simParms().pixelEfficiency();
  materialTracksUsed = etaSteps;
  int nTracks;
  double etaStep, eta, theta, phi;
  clearMaterialBudgetHistograms();
  clearCells();
  // prepare etaStep, phiStep, nTracks, nScans
  if (etaSteps > 1) etaStep = getEtaMaxMaterial() / (double)(etaSteps - 1);
  else etaStep = getEtaMaxMaterial();
  nTracks = etaSteps;
  // reset the number of bins and the histogram boundaries (0.0 to getEtaMaxMaterial()) for all histograms, recalculate the cell boundaries
  setHistogramBinsBoundaries(nTracks, 0.0, getEtaMaxMaterial());
  setCellBoundaries(nTracks, 0.0, geom_max_radius + geom_inactive_volume_width, 0.0, getEtaMaxMaterial());

  // reset the list of tracks
  // std::vector<Track> tv;
  // std::vector<Track> tvIdeal;

  for (int i_eta = 0; i_eta < nTracks; i_eta++) {
    phi = myDice.Rndm() * M_PI * 2.0;
    Material tmp;
    Track track;
    eta = i_eta * etaStep;
    theta = 2 * atan(exp(-eta)); // TODO: switch to exp() here
    track.setTheta(theta);
    track.setPhi(phi);
    //      active volumes, barrel
    std::map<std::string, Material> sumComponentsRI;
    tmp = analyzeModules(mb.getBarrelModuleCaps(), eta, theta, phi, track, sumComponentsRI);
    ractivebarrel.Fill(eta, tmp.radiation);
    iactivebarrel.Fill(eta, tmp.interaction);
    rbarrelall.Fill(eta, tmp.radiation);
    ibarrelall.Fill(eta, tmp.interaction);
    ractiveall.Fill(eta, tmp.radiation);
    iactiveall.Fill(eta, tmp.interaction);
    rglobal.Fill(eta, tmp.radiation);
    iglobal.Fill(eta, tmp.interaction);

    //      active volumes, endcap
    tmp = analyzeModules(mb.getEndcapModuleCaps(), eta, theta, phi, track, sumComponentsRI);
    ractiveendcap.Fill(eta, tmp.radiation);
    iactiveendcap.Fill(eta, tmp.interaction);
    rendcapall.Fill(eta, tmp.radiation);
    iendcapall.Fill(eta, tmp.interaction);
    ractiveall.Fill(eta, tmp.radiation);
    iactiveall.Fill(eta, tmp.interaction);
    rglobal.Fill(eta, tmp.radiation);
    iglobal.Fill(eta, tmp.interaction);

    for (std::map<std::string, Material>::iterator it = sumComponentsRI.begin(); it != sumComponentsRI.end(); ++it) {
      if (rComponents[it->first]==NULL) { 
        rComponents[it->first] = new TH1D();
        rComponents[it->first]->SetBins(nTracks, 0.0, getEtaMaxMaterial()); 
      }
      rComponents[it->first]->Fill(eta, it->second.radiation);
      if (iComponents[it->first]==NULL) {
        iComponents[it->first] = new TH1D();
        iComponents[it->first]->SetBins(nTracks, 0.0, getEtaMaxMaterial()); 
      }
      iComponents[it->first]->Fill(eta, it->second.interaction);
    }


    if (rComponents["Services"]==NULL) { 
      rComponents["Services"] = new TH1D();
      rComponents["Services"]->SetBins(nTracks, 0.0, getEtaMaxMaterial()); 
    }
    if (iComponents["Services"]==NULL) { 
      iComponents["Services"] = new TH1D();
      iComponents["Services"]->SetBins(nTracks, 0.0, getEtaMaxMaterial()); 
    }
    if (rComponents["Supports"]==NULL) { 
      rComponents["Supports"] = new TH1D();
      rComponents["Supports"]->SetBins(nTracks, 0.0, getEtaMaxMaterial()); 
    }
    if (iComponents["Supports"]==NULL) { 
      iComponents["Supports"] = new TH1D();
      iComponents["Supports"]->SetBins(nTracks, 0.0, getEtaMaxMaterial()); 
    }
    //      services, barrel
    tmp = analyzeInactiveSurfaces(mb.getInactiveSurfaces().getBarrelServices(), eta, theta, track, MaterialProperties::no_cat);
    rserfbarrel.Fill(eta, tmp.radiation);
    iserfbarrel.Fill(eta, tmp.interaction);
    rbarrelall.Fill(eta, tmp.radiation);
    ibarrelall.Fill(eta, tmp.interaction);
    /*
    if (eta<0.03) {
      std::cout << "eta = " << eta << std::endl;
      track.sort();
      track.print();
    }
    */
    rserfall.Fill(eta, tmp.radiation);
    iserfall.Fill(eta, tmp.interaction);
    rglobal.Fill(eta, tmp.radiation);
    iglobal.Fill(eta, tmp.interaction);
    rComponents["Services"]->Fill(eta, tmp.radiation);
    iComponents["Services"]->Fill(eta, tmp.interaction);
    //      services, endcap
    tmp = analyzeInactiveSurfaces(mb.getInactiveSurfaces().getEndcapServices(), eta, theta, track, MaterialProperties::no_cat);
    rserfendcap.Fill(eta, tmp.radiation);
    iserfendcap.Fill(eta, tmp.interaction);
    rendcapall.Fill(eta, tmp.radiation);
    iendcapall.Fill(eta, tmp.interaction);
    rserfall.Fill(eta, tmp.radiation);
    iserfall.Fill(eta, tmp.interaction);
    rglobal.Fill(eta, tmp.radiation);
    iglobal.Fill(eta, tmp.interaction);
    rComponents["Services"]->Fill(eta, tmp.radiation);
    iComponents["Services"]->Fill(eta, tmp.interaction);
    //      supports, barrel
    tmp = analyzeInactiveSurfaces(mb.getInactiveSurfaces().getSupports(), eta, theta, track, MaterialProperties::b_sup);
    rlazybarrel.Fill(eta, tmp.radiation);
    ilazybarrel.Fill(eta, tmp.interaction);
    rbarrelall.Fill(eta, tmp.radiation);
    ibarrelall.Fill(eta, tmp.interaction);
    rlazyall.Fill(eta, tmp.radiation);
    ilazyall.Fill(eta, tmp.interaction);
    rglobal.Fill(eta, tmp.radiation);
    iglobal.Fill(eta, tmp.interaction);
    rComponents["Supports"]->Fill(eta, tmp.radiation);
    iComponents["Supports"]->Fill(eta, tmp.interaction);
    //      supports, endcap
    tmp = analyzeInactiveSurfaces(mb.getInactiveSurfaces().getSupports(), eta, theta, track, MaterialProperties::e_sup);
    rlazyendcap.Fill(eta, tmp.radiation);
    ilazyendcap.Fill(eta, tmp.interaction);
    rendcapall.Fill(eta, tmp.radiation);
    iendcapall.Fill(eta, tmp.interaction);
    rlazyall.Fill(eta, tmp.radiation);
    ilazyall.Fill(eta, tmp.interaction);
    rglobal.Fill(eta, tmp.radiation);
    iglobal.Fill(eta, tmp.interaction);
    rComponents["Supports"]->Fill(eta, tmp.radiation);
    iComponents["Supports"]->Fill(eta, tmp.interaction);
    //      supports, tubes
    tmp = analyzeInactiveSurfaces(mb.getInactiveSurfaces().getSupports(), eta, theta, track, MaterialProperties::o_sup);
    rlazytube.Fill(eta, tmp.radiation);
    ilazytube.Fill(eta, tmp.interaction);
    rlazyall.Fill(eta, tmp.radiation);
    ilazyall.Fill(eta, tmp.interaction);
    rglobal.Fill(eta, tmp.radiation);
    iglobal.Fill(eta, tmp.interaction);
    rComponents["Supports"]->Fill(eta, tmp.radiation);
    iComponents["Supports"]->Fill(eta, tmp.interaction);
    //      supports, barrel tubes
    tmp = analyzeInactiveSurfaces(mb.getInactiveSurfaces().getSupports(), eta, theta, track, MaterialProperties::t_sup);
    rlazybtube.Fill(eta, tmp.radiation);
    ilazybtube.Fill(eta, tmp.interaction);
    rlazyall.Fill(eta, tmp.radiation);
    ilazyall.Fill(eta, tmp.interaction);
    rglobal.Fill(eta, tmp.radiation);
    iglobal.Fill(eta, tmp.interaction);
    rComponents["Supports"]->Fill(eta, tmp.radiation);
    iComponents["Supports"]->Fill(eta, tmp.interaction);
    //      supports, user defined
    tmp = analyzeInactiveSurfaces(mb.getInactiveSurfaces().getSupports(), eta, theta, track, MaterialProperties::u_sup);
    rlazyuserdef.Fill(eta, tmp.radiation);
    ilazyuserdef.Fill(eta, tmp.interaction);
    rlazyall.Fill(eta, tmp.radiation);
    ilazyall.Fill(eta, tmp.interaction);
    rglobal.Fill(eta, tmp.radiation);
    iglobal.Fill(eta, tmp.interaction);
    rComponents["Supports"]->Fill(eta, tmp.radiation);
    iComponents["Supports"]->Fill(eta, tmp.interaction);
    //      pixels, if they exist
    if (pm != NULL) {
      std::map<std::string, Material> ignoredPixelSumComponentsRI;
      analyzeModules(pm->getBarrelModuleCaps(), eta, theta, phi, track, ignoredPixelSumComponentsRI, true);
      analyzeModules(pm->getEndcapModuleCaps(), eta, theta, phi, track, ignoredPixelSumComponentsRI, true);
      analyzeInactiveSurfaces(pm->getInactiveSurfaces().getBarrelServices(), eta, theta, track, MaterialProperties::no_cat, true);
      analyzeInactiveSurfaces(pm->getInactiveSurfaces().getEndcapServices(), eta, theta, track, MaterialProperties::no_cat, true);
      analyzeInactiveSurfaces(pm->getInactiveSurfaces().getSupports(), eta, theta, track, MaterialProperties::no_cat, true);
    }

    // Add the hit on the beam pipe
    Hit* hit = new Hit(23./sin(theta));
    hit->setOrientation(Hit::Horizontal);
    hit->setObjectKind(Hit::Inactive);
    Material beamPipeMat;
    beamPipeMat.radiation = 0.0023 / sin(theta);
    beamPipeMat.interaction = 0.0019 / sin(theta);
    hit->setCorrectedMaterial(beamPipeMat);
    track.addHit(hit);
    if (!track.noHits()) {
      track.sort();
      if (efficiency!=1) track.addEfficiency(efficiency, false);
      if (pixelEfficiency!=1) track.addEfficiency(efficiency, true);

      // @@ Hadrons
      int nActive = track.nActiveHits();
      if (nActive>0) {
        hadronTotalHitsGraph.SetPoint(hadronTotalHitsGraph.GetN(),
                                      eta,
                                      nActive);
        double probability;
        std::vector<double> probabilities = track.hadronActiveHitsProbability();

        double averageHits=0;
        //double averageSquaredHits=0;
        double exactProb=0;
        double moreThanProb = 0;
        for (int i=probabilities.size()-1;
             i>=0;
             --i) {
          //if (nActive==10) { // debug
          //  std::cerr << "probabilities.at(" 
          //  << i << ")=" << probabilities.at(i)
          //  << endl;
          //}
          exactProb=probabilities.at(i)-moreThanProb;
          averageHits+=(i+1)*exactProb;
          //averageSquaredHits+=((i+1)*(i+1))*exactProb;
          moreThanProb+=exactProb;
        }
        hadronAverageHitsGraph.SetPoint(hadronAverageHitsGraph.GetN(),
                                        eta,
                                        averageHits);
        //hadronAverageHitsGraph.SetPointError(hadronAverageHitsGraph.GetN()-1,
        //                       0,
        //                       sqrt( averageSquaredHits - averageHits*averageHits) );

        unsigned int requiredHits;
        for (unsigned int i = 0;
             i<hadronNeededHitsFraction.size();
             ++i) {
          requiredHits = int(ceil(double(nActive) * hadronNeededHitsFraction.at(i)));
          if (requiredHits==0)
            probability=1;
          else if (requiredHits>probabilities.size())
            probability = 0;
          else
            probability = probabilities.at(requiredHits-1);
          //if (probabilities.size()==10) { // debug
          //  std::cerr << "required " << requiredHits
          //              << " out of " << probabilities.size()
          //              << " == " << nActive
          //              << endl;
          // std::cerr << "      PROBABILITY = " << probability << endl << endl;
          //}
          hadronGoodTracksFraction.at(i).SetPoint(hadronGoodTracksFraction.at(i).GetN(),
                                                  eta,
                                                  probability);
        }
      }
    }
  }

#ifdef MATERIAL_SHADOW       
  // integration over eta
  for (unsigned int i = 0; i < cells.size(); i++) {
    for (unsigned int j = 1; j < cells.at(i).size(); j++) {
      cells.at(i).at(j).rlength = cells.at(i).at(j).rlength + cells.at(i).at(j - 1).rlength;
      cells.at(i).at(j).ilength = cells.at(i).at(j).ilength + cells.at(i).at(j - 1).ilength;
    }
  }
  // transformation from (eta, r) to (z, r) coordinates
  transformEtaToZ();
#endif // MATERIAL_SHADOW

}

void Analyzer::analyzePower(Tracker& tracker) {
  computeIrradiatedPowerConsumption(tracker);
  preparePowerHistograms();
  //fillPowerMap(tracker);
}




void Analyzer::computeTriggerFrequency(Tracker& tracker) {
  TriggerFrequencyVisitor v; 
  simParms_->accept(v);
  tracker.accept(v);

  triggerFrequencyTrueSummaries_ = v.triggerFrequencyTrueSummaries;
  triggerFrequencyFakeSummaries_ = v.triggerFrequencyFakeSummaries;
  triggerFrequencyMisfilteredSummaries_ = v.triggerFrequencyMisfilteredSummaries;
  triggerFrequencyCombinatorialSummaries_ = v.triggerFrequencyCombinatorialSummaries;
  triggerFrequencyInterestingSummaries_ = v.triggerFrequencyInterestingSummaries;
  triggerRateSummaries_ = v.triggerRateSummaries; 
  triggerEfficiencySummaries_ = v.triggerEfficiencySummaries; 
  triggerPuritySummaries_ = v.triggerPuritySummaries; 
  triggerDataBandwidthSummaries_ = v.triggerDataBandwidthSummaries;
  triggerFrequenciesPerEvent_ = v.triggerFrequenciesPerEvent;
  stripOccupancySummaries_ = v.stripOccupancySummaries;
  hitOccupancySummaries_ = v.hitOccupancySummaries;
}


  
    
void Analyzer::computeTriggerProcessorsBandwidth(Tracker& tracker) {
  TriggerProcessorBandwidthVisitor v(triggerDataBandwidths_, triggerFrequenciesPerEvent_);
  v.preVisit();
  simParms_->accept(v);
  tracker.accept(v);
  v.postVisit();

  processorConnectionSummary_ = v.processorConnectionSummary; 
  processorCommonConnectionSummary_ = v.processorCommonConnectionSummary;
  processorInboundBandwidthSummary_ = v.processorInboundBandwidthSummary; 
  processorInboundStubPerEventSummary_ = v.processorInboundStubPerEventSummary; 
  moduleConnectionsDistribution = v.moduleConnectionsDistribution; 
  moduleConnections_ = v.moduleConnections;
  triggerSectorMap_ = v.sectorMap;
  processorCommonConnectionMap_ = v.processorCommonConnectionMap;
  sampleTriggerPetal_ = v.sampleTriggerPetal;
  triggerPetalCrossoverR_ = v.crossoverR;
}


void Analyzer::computeIrradiatedPowerConsumption(Tracker& tracker) {
  IrradiationPowerVisitor v;
  simParms_->accept(v);
  tracker.accept(v);

  irradiatedPowerConsumptionSummaries_ = v.irradiatedPowerConsumptionSummaries;
}




// protected
/**
 * Looping on the layers, and picking only modules on the YZ section
 * For all these modules prepare a different table with materials
 * @param tracker a reference to the <i>ModuleCap</i> vector of vectors that sits on top of the tracker modules
 * @param result a map of summary tables to be filled
 */
void Analyzer::computeDetailedWeights(std::vector<std::vector<ModuleCap> >& tracker,std::map<std::string, SummaryTable>& result,
                                      bool byMaterial) {
  map<std::string, map<std::pair<int, int>, bool> > typeTaken;
  map<std::string, map<std::pair<int, int>, bool> > typeWritten;

  string tempString;
  ostringstream tempSS;

  std::vector<std::vector<ModuleCap> >::iterator layerIt;
  //std::vector<std::vector<ModuleCap> >::iterator layerGuard;
  std::vector<ModuleCap>::iterator moduleIt;
  //std::vector<ModuleCap>::iterator moduleGuard;

  ModuleCap* myModuleCap;
  Module* myModule;

  //  unsigned int nLocalMasses;

  std::map<std::string, double>::const_iterator localmassesBegin;
  std::map<std::string, double>::const_iterator localmassesEnd;

  // First create a list of material used anywhere
  std::vector<std::string> materialTagV;
  std::vector<std::string>::iterator materialTagIt;

  double localMaterial;
  string materialTag;

  // loop over layers
  for (layerIt = tracker.begin(); layerIt != tracker.end(); ++layerIt) {
    // Loop over modules
    for (moduleIt = layerIt->begin(); moduleIt != layerIt->end(); ++moduleIt) {
      // Check if the module is on the YZ section
      myModuleCap = &(*moduleIt);
      myModule = &(myModuleCap->getModule());
      if (myModule->posRef().phi==1) {
        pair<int, int> myIndex = make_pair(myModule->tableRef().row, myModule->tableRef().col);
        tempString = myModule->cntName();
        if (!typeTaken[tempString][myIndex]) {
          typeTaken[tempString][myIndex]=true;
          // TODO: put this in a better place
          // (and make a better module typing)
          struct Visitor : public ConstGeometryVisitor {
            std::map<string, SummaryTable>& result;

            Visitor(std::map<std::string, SummaryTable>& result_) : result(result_) {}
            void visit(const BarrelModule& m) {
              string s = m.cntName() + " (L" + any2str(m.layer()) + ")";
              result[s].setCell(0, m.ring(), TagMaker::makePosTag(m));
            }
            void visit(const EndcapModule& m) {
              string s = m.cntName() + " (D" + any2str(m.disk()) + ")";
              result[s].setCell(0, m.ring(), TagMaker::makePosTag(m));
            }
          };
          Visitor v(result);
          myModule->accept(v);
        }
        if (byMaterial) { // sort by Material tag
          //nLocalMasses = myModuleCap->localMassCount();
          localmassesBegin = myModuleCap->getLocalMasses().begin();
          localmassesEnd = myModuleCap->getLocalMasses().end();
        } else { // sort by Component tag
          //nLocalMasses = myModuleCap->localMassCompCount();
          localmassesBegin = myModuleCap->getLocalMassesComp().begin();
          localmassesEnd = myModuleCap->getLocalMassesComp().end();
        }
        for (std::map<std::string, double>::const_iterator it = localmassesBegin; it != localmassesEnd; ++it) {
          // if (byMaterial) materialTag = myModuleCap->getLocalTag(iLocalMasses); // sort by Material tag
          //  else materialTag = myModuleCap->getLocalTagComp(iLocalMasses);           // sort by Component tag
          materialTag = it->first;
          materialTagIt = find(materialTagV.begin(), materialTagV.end(), materialTag);
          if (materialTagIt==materialTagV.end()) {
            materialTagV.push_back(materialTag);
          }
        }
      }
    }
  }

  // Alphabetically sort materials
  std::sort(materialTagV.begin(), materialTagV.end());

  // Prepare the columns of the tables
  for (map<string, SummaryTable>::iterator it=result.begin();
       it!=result.end(); ++it) {
    for (unsigned int materialTag_i=0; materialTag_i<materialTagV.size(); ++materialTag_i) {
      it->second.setCell(materialTag_i+1, 0, materialTagV[materialTag_i]);
    }
    it->second.setCell(materialTagV.size()+1, 0, "Total");
  }

  // Now fill the table
  // loop over layers
  for (layerIt = tracker.begin(); layerIt != tracker.end(); ++layerIt) { 
    // Loop over modules
    for (moduleIt = layerIt->begin(); moduleIt != layerIt->end(); ++moduleIt) { 
      // Check if the module is on the YZ section
      myModuleCap = &(*moduleIt);
      myModule = &(myModuleCap->getModule());
      TagMaker tmak(*myModule);

      if (byMaterial) {
        typeWeight[tmak.posTag]+=myModuleCap->getLocalMass();
        tagWeight[tmak.sensorGeoTag]+=myModuleCap->getLocalMass();
      }
      if (myModule->posRef().phi == 1) {
        // If we did not write this module type yet
        pair<int, int> myIndex = make_pair(myModule->tableRef().row/*+myModule->getDisk()*/, myModule->tableRef().col);
        tempString = myModule->cntName();
        if (!typeWritten[tempString][myIndex]) {
          typeWritten[tempString][myIndex]=true;
          if (tempString!="") {
            // TODO: put this in a better place
            // (and make a better module typing)
            tempSS.str("");
            if (myModule->subdet() == BARREL) {
              tempSS << ((BarrelModule*)myModule)->layer();
              tempString+=" (L"+tempSS.str()+")";
            } else if (myModule->subdet() == ENDCAP) {
              tempSS << ((EndcapModule*)myModule)->disk(); //getDisk();
              tempString+=" (D"+tempSS.str()+")";
            } else {
              cerr << "ERROR in Analyzer::detailedWeights(): "
                  << "I found a module which is neither endcap nor barrel!" << std::endl;
            }
            //      cout << "Here's a module: id = " << myModule->getId()
            //           << ", tag = " << myModule->getTag()
            //           << ", type = " << myModule->getType()
            //           << ", ring = " << myModule->getRing()
            //           << endl;
            // std::cout << "Material\tLocal\n";

            // Then we fill in the proper column
            // Prepare the columns of the table
            for (unsigned int materialTag_i=0; materialTag_i<materialTagV.size(); ++materialTag_i) {
              materialTag = materialTagV[materialTag_i];
              if (byMaterial) { // table by materials
                try { localMaterial = myModuleCap->getLocalMass(materialTag); }
                catch (exception e) { localMaterial = 0; }
              } else { // table by components
                try { localMaterial = myModuleCap->getLocalMassComp(materialTag); }
                catch (exception e) { localMaterial = 0; }
              }
              //cout << materialTag << "\t"
              //<< localMaterial << "\t"
              //<< endl;
              tempSS.str("");
              // TODO: move this to Vizard
              tempSS << std::dec << std::fixed << std::setprecision(1) << localMaterial;
              result[tempString].setCell(materialTag_i+1, myModule->tableRef().col, tempSS.str());
            }
            localMaterial = myModuleCap->getLocalMass();
            tempSS.str("");
            tempSS << std::dec << std::fixed << std::setprecision(1) << localMaterial;
            result[tempString].setCell(materialTagV.size()+1, myModule->tableRef().col, tempSS.str());
          } else {
            cerr << "ERROR in Analyzer::detailedWeights(): "
                << "I found a module with no reference to the container name." << endl;
          }
        }
      }
    }
  }
}

// public
/**
 * Produces a full material summary for the modules
 */
void Analyzer::computeWeightSummary(MaterialBudget& mb) {

  typeWeight.clear();
  tagWeight.clear();
  barrelWeights.clear();
  computeDetailedWeights(mb.getBarrelModuleCaps(), barrelWeights, true);
  endcapWeights.clear();
  computeDetailedWeights(mb.getEndcapModuleCaps(), endcapWeights, true);

  barrelComponentWeights.clear();
  computeDetailedWeights(mb.getBarrelModuleCaps(), barrelComponentWeights, false);
  endcapComponentWeights.clear();
  computeDetailedWeights(mb.getEndcapModuleCaps(), endcapComponentWeights, false);

  MaterialBillAnalyzer v;
  v.inspectTracker(mb);
  billOfMaterials_ = v.outputTable;
}

// protected
/**
 * The layer-level analysis function for modules forms the frame for sending a single track through the active modules.
 * It loops through all layers and adds up the results returned from the analysis of each of them.
 * @param tr A reference to the <i>ModuleCap</i> vector of vectors that sits on top of the tracker modules
 * @param eta The pseudorapidity of the track
 * @param theta The track angle in the yz-plane
 * @param phi The track angle in the xy-plane
 * @param t A reference to the current track object
 * @param A boolean flag to indicate which set of active surfaces is analysed: true if the belong to a pixel detector, false if they belong to the tracker
 * @return The summed up radiation and interaction lengths for the given track, bundled into a <i>std::pair</i>
 */
Material Analyzer::analyzeModules(std::vector<std::vector<ModuleCap> >& tr,
                                  double eta, double theta, double phi, Track& t, 
                                  std::map<std::string, Material>& sumComponentsRI,
                                  bool isPixel) {
  std::vector<std::vector<ModuleCap> >::iterator iter = tr.begin();
  std::vector<std::vector<ModuleCap> >::iterator guard = tr.end();
  Material res, tmp;
  res.radiation= 0.0;
  res.interaction = 0.0;
  while (iter != guard) {
    tmp = findModuleLayerRI(*iter, eta, theta, phi, t, sumComponentsRI, isPixel);
    res.radiation= res.radiation+ tmp.radiation;
    res.interaction= res.interaction + tmp.interaction;
    iter++;
  }
  return res;
}

void printPosRefString(std::ostream& os, const Module& m, const string& delim = " ") {
  os << "cnt=" << m.posRef().cnt << delim << "z=" << m.posRef().z << delim << "rho=" << m.posRef().rho << " (" << m.center().Rho() << ")" << delim << "phi=" << m.posRef().phi << delim << "side=" << m.side();
} 

/**
 * The module-level analysis function loops through all modules of a given layer, checking for collisions with the given track.
 * If one is found, the radiation and interaction lengths are scaled with respect to theta, then summed up into a grand total,
 * which is returned. As phi is fixed at the moment and the tracks hit the modules orthogonally with respect to it, it is so far
 * not used to scale the results further.
 * @param layer A reference to the <i>ModuleCap</i> vector linking the collection of material properties to the current layer
 * @param eta The pseudorapidity of the current track
 * @param theta The track angle in the yz-plane
 * @param phi The track angle in the xy-plane
 * @param t A reference to the current track object
 * @param A boolean flag to indicate which set of active surfaces is analysed: true if the belong to a pixel detector, false if they belong to the tracker
 * @return The scaled and summed up radiation and interaction lengths for the given layer and track, bundled into a <i>std::pair</i>
 */
Material Analyzer::findModuleLayerRI(std::vector<ModuleCap>& layer,
                                     double eta, double theta, double phi, Track& t, 
                                     std::map<std::string, Material>& sumComponentsRI,
                                     bool isPixel) {
  std::vector<ModuleCap>::iterator iter = layer.begin();
  std::vector<ModuleCap>::iterator guard = layer.end();
  Material res, tmp;
  XYZVector origin, direction;
  Polar3DVector dir;
  double distance, r;
  int hits = 0;
  res.radiation = 0.0;
  res.interaction = 0.0;
  // set the track direction vector
  dir.SetCoordinates(1, theta, phi);
  direction = dir;
  while (iter != guard) {
    // collision detection: rays are in z+ only, so consider only modules that lie on that side
    // only consider modules that have type BarrelModule or EndcapModule
    if (iter->getModule().maxZ() > 0) {
        // same method as in Tracker, same function used
        // TODO: in case origin==0,0,0 and phi==0 just check if sectionYZ and minEta, maxEta
        //distance = iter->getModule().trackCross(origin, direction);
        auto h = iter->getModule().checkTrackHits(origin, direction);
        if (h.second != HitType::NONE) {
          distance = h.first.R();
          HitType type = h.second;
          // module was hit
          hits++;
          r = distance * sin(theta);
          tmp.radiation = iter->getRadiationLength();
          tmp.interaction = iter->getInteractionLength();

          Module& m = iter->getModule();
          double tiltAngle = m.tiltAngle();
          // 2D material maps
          fillMapRT(r, theta, tmp);
          // radiation and interaction length scaling for barrels
          if (iter->getModule().subdet() == BARREL) {
            tmp.radiation = tmp.radiation / sin(theta + tiltAngle);
            tmp.interaction = tmp.interaction / sin(theta + tiltAngle);
          }
          // radiation and interaction length scaling for endcaps
          else {
            tmp.radiation = tmp.radiation / cos(theta + tiltAngle - M_PI/2);
            tmp.interaction = tmp.interaction / cos(theta + tiltAngle - M_PI/2);
          }

          double tmpr = 0., tmpi = 0.;

          std::map<std::string, Material> moduleComponentsRI = iter->getComponentsRI();
          for (std::map<std::string, Material>::iterator cit = moduleComponentsRI.begin(); cit != moduleComponentsRI.end(); ++cit) {
            sumComponentsRI[cit->first].radiation += cit->second.radiation / (iter->getModule().subdet() == BARREL ? sin(theta + tiltAngle) : cos(theta + tiltAngle - M_PI/2));
            //if (cit->first == "SupportMechanics") std::cout << eta << " " << distance << " " << cit->second.radiation / sin(theta + tiltAngle) << " " << cit->second.radiation << std::endl;
            tmpr += sumComponentsRI[cit->first].radiation;
            sumComponentsRI[cit->first].interaction += cit->second.interaction / (iter->getModule().subdet() == BARREL ? sin(theta + tiltAngle) : cos(theta + tiltAngle - M_PI/2));
            tmpi += sumComponentsRI[cit->first].interaction;
          }
          // 2D plot and eta plot results
          if (!isPixel) fillCell(r, eta, theta, tmp);
          res += tmp;
          // create Hit object with appropriate parameters, add to Track t
          Hit* hit = new Hit(distance, &(iter->getModule()), type);
          //if (iter->getModule().getSubdetectorType() == Module::Barrel) hit->setOrientation(Hit::Horizontal); // should not be necessary
          //else if(iter->getModule().getSubdetectorType() == Module::Endcap) hit->setOrientation(Hit::Vertical); // should not be necessary
          //hit->setObjectKind(Hit::Active); // should not be necessary
          hit->setCorrectedMaterial(tmp);
          hit->setPixel(isPixel);
          t.addHit(hit);
        }
    }
    iter++;
  }
  return res;
}


// protected
/**
 * The layer-level function to find hits on modules and connect them to a track
 * It loops through all layers and adds up the results returned from the analysis of each of them.
 * @param tr A reference to the <i>ModuleCap</i> vector of vectors that sits on top of the tracker modules
 * @param eta The pseudorapidity of the track
 * @param theta The track angle in the yz-plane
 * @param phi The track angle in the xy-plane
 * @param t A reference to the current track object
 * @param A boolean flag to indicate which set of active surfaces is analysed: true if the belong to a pixel detector, false if they belong to the tracker
 * @return The summed up radiation and interaction lengths for the given track, bundled into a <i>std::pair</i>
 */
Material Analyzer::findHitsModules(std::vector<std::vector<ModuleCap> >& tr,
                                   // TODO: add z0 here and in the hit finder for inactive surfaces
                                   double eta, double theta, double phi, Track& t, bool isPixel) {
  std::vector<std::vector<ModuleCap> >::iterator iter = tr.begin();
  std::vector<std::vector<ModuleCap> >::iterator guard = tr.end();
  Material res, tmp;
  res.radiation= 0.0;
  res.interaction = 0.0;
  while (iter != guard) {
    tmp = findHitsModuleLayer(*iter, eta, theta, phi, t, isPixel);
    res.radiation = res.radiation + tmp.radiation;
    res.interaction = res.interaction + tmp.interaction;
    iter++;
  }
  return res;
}

int Analyzer::findHitsModules(Tracker& tracker, double z0, double eta, double theta, double phi, Track& t) {

  Material emptyMaterial;
  XYZVector origin(0,0,z0);
  XYZVector direction;
  Polar3DVector dir;
  double distance;

  int hits = 0;
  emptyMaterial.radiation = 0.0;
  emptyMaterial.interaction = 0.0;

  // set the track direction vector
  dir.SetCoordinates(1, theta, phi);
  direction = dir;

  for (auto aModule : tracker.modules()) {

    // collision detection: rays are in z+ only, so consider only modules that lie on that side
    if (aModule->maxZ() > 0) {

      // same method as in Tracker, same function used
      //distance = aModule->trackCross(origin, direction);
      auto ht = aModule->checkTrackHits(origin, direction);
      //if (distance > 0) {
      if (ht.second != HitType::NONE) {
        double distance = ht.first.R();
        // module was hit
        hits++;

        // create Hit object with appropriate parameters, add to Track t
        Hit* hit = new Hit(distance, aModule, ht.second);
        hit->setCorrectedMaterial(emptyMaterial);
        t.addHit(hit);
      }
    }
  }
  return hits;
}


/**
 * The module-level analysis function loops through all modules of a given layer, finds hits and connects them to the track.
 * If one is found, the radiation and interaction lengths are scaled with respect to theta, then summed up into a grand total,
 * which is returned. As phi is fixed at the moment and the tracks hit the modules orthogonally with respect to it, it is so far
 * not used to scale the results further.
 * @param layer A reference to the <i>ModuleCap</i> vector linking the collection of material properties to the current layer
 * @param eta The pseudorapidity of the current track
 * @param theta The track angle in the yz-plane
 * @param phi The track angle in the xy-plane
 * @param t A reference to the current track object
 * @param A boolean flag to indicate which set of active surfaces is analysed: true if the belong to a pixel detector, false if they belong to the tracker
 * @return The scaled and summed up radiation and interaction lengths for the given layer and track, bundled into a <i>std::pair</i>
 */
Material Analyzer::findHitsModuleLayer(std::vector<ModuleCap>& layer,
                                       double eta, double theta, double phi, Track& t, bool isPixel) {
  std::vector<ModuleCap>::iterator iter = layer.begin();
  std::vector<ModuleCap>::iterator guard = layer.end();
  Material res, tmp;
  XYZVector origin, direction;
  Polar3DVector dir;
  double distance;
  //double r;
  int hits = 0;
  res.radiation = 0.0;
  res.interaction = 0.0;
  // set the track direction vector
  dir.SetCoordinates(1, theta, phi);
  direction = dir;
  while (iter != guard) {
    // collision detection: rays are in z+ only, so consider only modules that lie on that side
    if (iter->getModule().maxZ() > 0) {
        // same method as in Tracker, same function used
        // TODO: in case origin==0,0,0 and phi==0 just check if sectionYZ and minEta, maxEta
        //distance = iter->getModule().trackCross(origin, direction);
        auto h = iter->getModule().checkTrackHits(origin, direction); 
        if (h.second != HitType::NONE) {
        //if (distance > 0) {
          double distance = h.first.R();
          // module was hit
          hits++;
          // r = distance * sin(theta);
          tmp.radiation = iter->getRadiationLength();
          tmp.interaction = iter->getInteractionLength();
          // radiation and interaction length scaling for barrels
          if (iter->getModule().subdet() == BARREL) {
            tmp.radiation = tmp.radiation / sin(theta);
            tmp.interaction = tmp.interaction / sin(theta);
          }
          // radiation and interaction length scaling for endcaps
          else {
            tmp.radiation = tmp.radiation / cos(theta);
            tmp.interaction = tmp.interaction / cos(theta);
          }
          res += tmp;
          // create Hit object with appropriate parameters, add to Track t
          Hit* hit = new Hit(distance, &(iter->getModule()), h.second);
          //if (iter->getModule().getSubdetectorType() == Module::Barrel) hit->setOrientation(Hit::Horizontal); // should not be necessary
          //else if(iter->getModule().getSubdetectorType() == Module::Endcap) hit->setOrientation(Hit::Vertical); // should not be necessary
          //hit->setObjectKind(Hit::Active); // should not be necessary
          hit->setCorrectedMaterial(tmp);
          hit->setPixel(isPixel);
          t.addHit(hit);
        }
    }
    iter++;
  }
  return res;
}

/**
 * The analysis function for inactive volumes loops through the given vector of elements, checking for collisions with
 * the given track. If one is found, the radiation and interaction lengths are scaled with respect to theta, then summed
 * up into a grand total, which is returned. As all inactive volumes are symmetric with respect to rotation around the
 * z-axis, the track angle phi is not necessary.
 * @param elements A reference to the collection of inactive surfaces that is to be checked for collisions with the track
 * @param eta The pseudorapidity of the current track
 * @param theta The track angle in the yz-plane
 * @param t A reference to the current track object
 * @param cat The category of inactive surfaces that need to be considered within the collection; none if the function is to look at all of them
 * @param A boolean flag to indicate which set of active surfaces is analysed: true if the belong to a pixel detector, false if they belong to the tracker
 * @return The scaled and summed up radiation and interaction lengths for the given collection of elements and track, bundled into a <i>std::pair</i>
 */

Material Analyzer::analyzeInactiveSurfaces(std::vector<InactiveElement>& elements, double eta,
                                           double theta, Track& t, MaterialProperties::Category cat, bool isPixel) {

  /*
  for (InactiveElement& currElem : elements) {
    currElem.calculateTotalMass();
    currElem.calculateRadiationLength();
    currElem.calculateInteractionLength();
  }
  */
  
  std::vector<InactiveElement>::iterator iter = elements.begin();
  std::vector<InactiveElement>::iterator guard = elements.end();
  Material res, corr;
  std::pair<double, double> tmp;
  double s = 0.0;
  while ((iter != guard)) {
    //if  ((iter->getInteractionLength() > 0) && (iter->getRadiationLength() > 0)) {
    // collision detection: rays are in z+ only, so only volumes in z+ need to be considered
    // only volumes of the requested category, or those without one (which should not exist) are examined
    if (((iter->getZOffset() + iter->getZLength()) > 0)
        && ((cat == MaterialProperties::no_cat) || (cat == iter->getCategory()))) {
      // collision detection: check eta range
      tmp = iter->getEtaMinMax();
      // volume was hit
      if ((tmp.first < eta) && (tmp.second > eta)) {
        double r, z;
        /*
        if (eta<0.01) {
          std::cout << "Hitting an inactive surface at z=("
                    << iter->getZOffset() << " to " << iter->getZOffset()+iter->getZLength()
                    << ") r=(" << iter->getInnerRadius() << " to " << iter->getInnerRadius()+iter->getRWidth() << ")" << std::endl;
          const std::map<std::string, double>& localMasses = iter->getLocalMasses();
          for (auto massIt : localMasses) std::cerr   << "       localMass" <<  massIt.first << " = " << any2str(massIt.second) << " g" << std::endl;
        }
        */
        // radiation and interaction lenth scaling for vertical volumes
        if (iter->isVertical()) {
          z = iter->getZOffset() + iter->getZLength() / 2.0;
          r = z * tan(theta);
          // 2D maps for vertical surfaces
          fillMapRZ(r,z,iter->getMaterialLengths());
          // special treatment for user-defined supports as they can be very close to z=0
          if (cat == MaterialProperties::u_sup) {
            s = iter->getZLength() / cos(theta);
            if (s > (iter->getRWidth() / sin(theta))) s = iter->getRWidth() / sin(theta);
            // add the hit if it's declared as inside the tracking volume, add it to 'others' if not
            if (iter->track()) {
              corr.radiation = iter->getRadiationLength() * s / iter->getZLength();
              corr.interaction = iter->getInteractionLength() * s / iter->getZLength();
              res += corr;
              if (!isPixel) {
                Material thisLength;
                thisLength.radiation = iter->getRadiationLength() * s / iter->getZLength();
                thisLength.interaction = iter->getInteractionLength() * s / iter->getZLength(); 
                fillCell(r, eta, theta, thisLength); 
              }
            }
            else {
              if (!isPixel) {
                rextrasupports.Fill(eta, iter->getRadiationLength() * s / iter->getZLength());
                iextrasupports.Fill(eta, iter->getInteractionLength() * s / iter->getZLength());
              }
            }
          }
          else {
            // add the hit if it's declared as inside the tracking volume, add it to 'others' if not
            if (iter->track()) {
              corr.radiation = iter->getRadiationLength() / cos(theta);
              corr.interaction = iter->getInteractionLength() / cos(theta);
              res += corr;
              if (!isPixel) {
                Material thisLength;
                thisLength.radiation = iter->getRadiationLength() / cos(theta); 
                thisLength.interaction = iter->getInteractionLength() / cos(theta);
                fillCell(r, eta, theta, thisLength);
              }
            }
            else {
              if (!isPixel) {
                if ((iter->getCategory() == MaterialProperties::b_ser)
                    || (iter->getCategory() == MaterialProperties::e_ser)) {
                  rextraservices.Fill(eta, iter->getRadiationLength() / cos(theta));
                  iextraservices.Fill(eta, iter->getInteractionLength() / cos(theta));
                }
                else if ((iter->getCategory() == MaterialProperties::b_sup)
                         || (iter->getCategory() == MaterialProperties::e_sup)
                         || (iter->getCategory() == MaterialProperties::o_sup)
                         || (iter->getCategory() == MaterialProperties::t_sup)) {
                  rextrasupports.Fill(eta, iter->getRadiationLength() / cos(theta));
                  iextrasupports.Fill(eta, iter->getInteractionLength() / cos(theta));
                }
              }
            }
          }
        }
        // radiation and interaction length scaling for horizontal volumes
        else {
          r = iter->getInnerRadius() + iter->getRWidth() / 2.0;
          // 2D maps for horizontal surfaces
          fillMapRT(r,theta,iter->getMaterialLengths());
          // special treatment for user-defined supports; should not be necessary for now
          // as all user-defined supports are vertical, but just in case...
          if (cat == MaterialProperties::u_sup) {
            s = iter->getZLength() / sin(theta);
            if (s > (iter->getRWidth() / cos(theta))) s = iter->getRWidth() / cos(theta);
            // add the hit if it's declared as inside the tracking volume, add it to 'others' if not
            if (iter->track()) {
              corr.radiation = iter->getRadiationLength() * s / iter->getZLength();
              corr.interaction = iter->getInteractionLength() * s / iter->getZLength();
              res += corr;
              if (!isPixel) {
                Material thisLength;
                thisLength.radiation = iter->getRadiationLength() * s / iter->getZLength(); 
                thisLength.interaction = iter->getInteractionLength() * s / iter->getZLength();
                fillCell(r, eta, theta, thisLength);
              }
            }
            else {
              if (!isPixel) {
                rextrasupports.Fill(eta, iter->getRadiationLength() * s / iter->getZLength());
                iextrasupports.Fill(eta, iter->getInteractionLength() * s / iter->getZLength());
              }
            }
          }
          else {
            // add the hit if it's declared as inside the tracking volume, add it to 'others' if not
            if (iter->track()) {
              corr.radiation = iter->getRadiationLength() / sin(theta);
              corr.interaction = iter->getInteractionLength() / sin(theta);
              res += corr;
              if (!isPixel) {
                Material thisLength;
                thisLength.radiation = iter->getRadiationLength() / sin(theta);
                thisLength.interaction =  iter->getInteractionLength() / sin(theta);
                fillCell(r, eta, theta, thisLength); 
              }
            }
            else {
              if (!isPixel) {
                if ((iter->getCategory() == MaterialProperties::b_ser)
                    || (iter->getCategory() == MaterialProperties::e_ser)) {
                  rextraservices.Fill(eta, iter->getRadiationLength() / sin(theta));
                  iextraservices.Fill(eta, iter->getInteractionLength() / sin(theta));
                }
                else if ((iter->getCategory() == MaterialProperties::b_sup)
                         || (iter->getCategory() == MaterialProperties::e_sup)
                         || (iter->getCategory() == MaterialProperties::o_sup)
                         || (iter->getCategory() == MaterialProperties::t_sup)) {
                  rextrasupports.Fill(eta, iter->getRadiationLength() / sin(theta));
                  iextrasupports.Fill(eta, iter->getInteractionLength() / sin(theta));
                }
              }
            }
          }
        }
        // create Hit object with appropriate parameters, add to Track t
        Hit* hit = new Hit((theta == 0) ? r : (r / sin(theta)));
        if (iter->isVertical()) hit->setOrientation(Hit::Vertical);
        else hit->setOrientation(Hit::Horizontal);
        hit->setObjectKind(Hit::Inactive);
        hit->setCorrectedMaterial(corr);
        hit->setPixel(isPixel);
        t.addHit(hit);
      }
    }
    iter++;
    //}
  }
  return res;
}

/**
 * The analysis function for inactive volumes loops through the given vector of elements, checking for collisions with
 * the given track. If one is found, the radiation and interaction lengths are scaled with respect to theta.
 * All hits are added to the given track
 * The total crossed material is returned.
 * As all inactive volumes are symmetric with respect to rotation around the z-axis, the track angle phi is not necessary.
 * @param elements A reference to the collection of inactive surfaces that is to be checked for collisions with the track
 * @param eta The pseudorapidity of the current track
 * @param theta The track angle in the yz-plane
 * @param t A reference to the current track object
 * @return The scaled and summed up crossed material amount
 */
Material Analyzer::findHitsInactiveSurfaces(std::vector<InactiveElement>& elements, double eta,
                                            double theta, Track& t, bool isPixel) {
  std::vector<InactiveElement>::iterator iter = elements.begin();
  std::vector<InactiveElement>::iterator guard = elements.end();
  Material res, corr;
  std::pair<double, double> tmp;
  double s_normal = 0;
  double s_alternate = 0;
  while (iter != guard) {
    // Collision detection: rays are in z+ only, so only volumes in z+ need to be considered
    // only volumes of the requested category, or those without one (which should not exist) are examined
    if ((iter->getZOffset() + iter->getZLength()) > 0) {
      // collision detection: check eta range
      tmp = iter->getEtaMinMax();
      // Volume was hit if:
      if ((tmp.first < eta) && (tmp.second > eta)) {
        double r, z;
        // radiation and interaction lenth scaling for vertical volumes
        if (iter->isVertical()) { // Element is vertical
          z = iter->getZOffset() + iter->getZLength() / 2.0;
          r = z * tan(theta);

          // In case we are crossing the material with a very shallow angle
          // we have to take into account its finite radial size
          s_normal = iter->getZLength() / cos(theta);
          s_alternate = iter->getRWidth() / sin(theta);
          if (s_normal > s_alternate) { 
            // Special case: it's easier to cross the material by going left-to-right than
            // by going bottom-to-top, so I have to rescale the material amount computation
            corr.radiation = iter->getRadiationLength() / iter->getZLength() * s_alternate;
            corr.interaction = iter->getInteractionLength() / iter->getZLength() * s_alternate;
            res += corr;
          } else {
            // Standard computing of the crossed material amount
            corr.radiation = iter->getRadiationLength() / cos(theta);
            corr.interaction = iter->getInteractionLength() / cos(theta);
            res += corr;
          }
        }
        // radiation and interaction length scaling for horizontal volumes
        else { // Element is horizontal
          r = iter->getInnerRadius() + iter->getRWidth() / 2.0;

          // In case we are crossing the material with a very shallow angle
          // we have to take into account its finite z length
          s_normal = iter->getRWidth() / sin(theta);
          s_alternate = iter->getZLength() / cos(theta);
          if (s_normal > s_alternate) { 
            // Special case: it's easier to cross the material by going left-to-right than
            // by going bottom-to-top, so I have to rescale the material amount computation
            corr.radiation = iter->getRadiationLength() / iter->getRWidth() * s_alternate;
            corr.interaction = iter->getInteractionLength() / iter->getRWidth() * s_alternate;
            res += corr;
          } else {
            // Standard computing of the crossed material amount
            corr.radiation = iter->getRadiationLength() / sin(theta);
            corr.interaction = iter->getInteractionLength() / sin(theta);
            res += corr;
          }
        }
        // create Hit object with appropriate parameters, add to Track t
        Hit* hit = new Hit((theta == 0) ? r : (r / sin(theta)));
        if (iter->isVertical()) hit->setOrientation(Hit::Vertical);
        else hit->setOrientation(Hit::Horizontal);
        hit->setObjectKind(Hit::Inactive);
        hit->setCorrectedMaterial(corr);
        hit->setPixel(isPixel);
        t.addHit(hit);
      }
    }
    iter++;
  }
  return res;
}
  
void Analyzer::clearGraphsPt(int graphAttributes, const std::string& graphTag) {
  std::map<int, TGraph>& thisRhoGraphs_Pt      = graphTag.empty() ? myGraphBag.getGraphs(graphAttributes | GraphBag::RhoGraph_Pt      ) : myGraphBag.getTaggedGraphs(graphAttributes | GraphBag::RhoGraph_Pt     , graphTag);
  std::map<int, TGraph>& thisPhiGraphs_Pt      = graphTag.empty() ? myGraphBag.getGraphs(graphAttributes | GraphBag::PhiGraph_Pt      ) : myGraphBag.getTaggedGraphs(graphAttributes | GraphBag::PhiGraph_Pt     , graphTag);
  std::map<int, TGraph>& thisDGraphs_Pt        = graphTag.empty() ? myGraphBag.getGraphs(graphAttributes | GraphBag::DGraph_Pt        ) : myGraphBag.getTaggedGraphs(graphAttributes | GraphBag::DGraph_Pt       , graphTag);
  std::map<int, TGraph>& thisCtgThetaGraphs_Pt = graphTag.empty() ? myGraphBag.getGraphs(graphAttributes | GraphBag::CtgthetaGraph_Pt ) : myGraphBag.getTaggedGraphs(graphAttributes | GraphBag::CtgthetaGraph_Pt, graphTag);
  std::map<int, TGraph>& thisZ0Graphs_Pt       = graphTag.empty() ? myGraphBag.getGraphs(graphAttributes | GraphBag::Z0Graph_Pt       ) : myGraphBag.getTaggedGraphs(graphAttributes | GraphBag::Z0Graph_Pt      , graphTag);
  std::map<int, TGraph>& thisPGraphs_Pt        = graphTag.empty() ? myGraphBag.getGraphs(graphAttributes | GraphBag::PGraph_Pt        ) : myGraphBag.getTaggedGraphs(graphAttributes | GraphBag::PGraph_Pt       , graphTag);

  thisRhoGraphs_Pt.clear();
  thisPhiGraphs_Pt.clear();
  thisDGraphs_Pt.clear();
  thisCtgThetaGraphs_Pt.clear();
  thisZ0Graphs_Pt.clear();
  thisPGraphs_Pt.clear();
}

void Analyzer::clearGraphsP(int graphAttributes, const std::string& graphTag) {
  std::map<int, TGraph>& thisRhoGraphs_P      = graphTag.empty() ? myGraphBag.getGraphs(graphAttributes | GraphBag::RhoGraph_P      ) : myGraphBag.getTaggedGraphs(graphAttributes | GraphBag::RhoGraph_P     , graphTag);
  std::map<int, TGraph>& thisPhiGraphs_P      = graphTag.empty() ? myGraphBag.getGraphs(graphAttributes | GraphBag::PhiGraph_P      ) : myGraphBag.getTaggedGraphs(graphAttributes | GraphBag::PhiGraph_P     , graphTag);
  std::map<int, TGraph>& thisDGraphs_P        = graphTag.empty() ? myGraphBag.getGraphs(graphAttributes | GraphBag::DGraph_P        ) : myGraphBag.getTaggedGraphs(graphAttributes | GraphBag::DGraph_P       , graphTag);
  std::map<int, TGraph>& thisCtgThetaGraphs_P = graphTag.empty() ? myGraphBag.getGraphs(graphAttributes | GraphBag::CtgthetaGraph_P ) : myGraphBag.getTaggedGraphs(graphAttributes | GraphBag::CtgthetaGraph_P, graphTag);
  std::map<int, TGraph>& thisZ0Graphs_P       = graphTag.empty() ? myGraphBag.getGraphs(graphAttributes | GraphBag::Z0Graph_P       ) : myGraphBag.getTaggedGraphs(graphAttributes | GraphBag::Z0Graph_P      , graphTag);
  std::map<int, TGraph>& thisPGraphs_P        = graphTag.empty() ? myGraphBag.getGraphs(graphAttributes | GraphBag::PGraph_P        ) : myGraphBag.getTaggedGraphs(graphAttributes | GraphBag::PGraph_P       , graphTag);

  thisRhoGraphs_P.clear();
  thisPhiGraphs_P.clear();
  thisDGraphs_P.clear();
  thisCtgThetaGraphs_P.clear();
  thisZ0Graphs_P.clear();
  thisPGraphs_P.clear();

}
 
/**
 * Calculate the error graphs for the radius curvature, the distance and the angle, for each momentum,
 * and store them internally for later visualisation.
 * @param parameter The list of different momenta that the error graphs are calculated for
 */
void Analyzer::calculateGraphsConstPt(const int& parameter,
                                      const TrackCollection& aTrackCollection,
                                      int graphAttributes,
                                      const string& graphTag) {

  // Get graphs from graphBag
  TGraph& thisRhoGraph_Pt       = graphTag.empty() ? myGraphBag.getGraph(graphAttributes | GraphBag::RhoGraph_Pt     , parameter ) : myGraphBag.getTaggedGraph(graphAttributes | GraphBag::RhoGraph_Pt       , graphTag, parameter);
  TGraph& thisPhiGraph_Pt       = graphTag.empty() ? myGraphBag.getGraph(graphAttributes | GraphBag::PhiGraph_Pt     , parameter ) : myGraphBag.getTaggedGraph(graphAttributes | GraphBag::PhiGraph_Pt       , graphTag, parameter);
  TGraph& thisDGraph_Pt         = graphTag.empty() ? myGraphBag.getGraph(graphAttributes | GraphBag::DGraph_Pt       , parameter ) : myGraphBag.getTaggedGraph(graphAttributes | GraphBag::DGraph_Pt         , graphTag, parameter);
  TGraph& thisCtgThetaGraph_Pt  = graphTag.empty() ? myGraphBag.getGraph(graphAttributes | GraphBag::CtgthetaGraph_Pt, parameter ) : myGraphBag.getTaggedGraph(graphAttributes | GraphBag::CtgthetaGraph_Pt  , graphTag, parameter);
  TGraph& thisZ0Graph_Pt        = graphTag.empty() ? myGraphBag.getGraph(graphAttributes | GraphBag::Z0Graph_Pt      , parameter ) : myGraphBag.getTaggedGraph(graphAttributes | GraphBag::Z0Graph_Pt        , graphTag, parameter);
  TGraph& thisPGraph_Pt         = graphTag.empty() ? myGraphBag.getGraph(graphAttributes | GraphBag::PGraph_Pt       , parameter ) : myGraphBag.getTaggedGraph(graphAttributes | GraphBag::PGraph_Pt         , graphTag, parameter);

  // Variables
  double eta, R;
  std::ostringstream aName;

  // Prepare plot for const pt across eta
  double momentum = double(parameter)/1000.;
  double magField = magnetic_field;

  // Prepare plots: pt
  thisRhoGraph_Pt.SetTitle("p_{T} resolution versus #eta - const P_{T} across #eta;#eta;#delta p_{T}/p_{T} [%]");
  aName.str(""); aName << "pt_vs_eta" << momentum << graphTag;
  thisRhoGraph_Pt.SetName(aName.str().c_str());
  // Prepare plots: phi
  thisPhiGraph_Pt.SetTitle("Track azimuthal angle error - const P_{T} across #eta;#eta;#delta #phi [deg]");
  aName.str(""); aName << "phi_vs_eta" << momentum << graphTag;
  thisPhiGraph_Pt.SetName(aName.str().c_str());
  // Prepare plots: d
  thisDGraph_Pt.SetTitle("Transverse impact parameter error - const P_{T} across #eta;#eta;#delta d_{0} [#mum]");
  aName.str(""); aName << "d_vs_eta" << momentum << graphTag;
  thisDGraph_Pt.SetName(aName.str().c_str());
  // Prepare plots: ctg(theta)
  thisCtgThetaGraph_Pt.SetTitle("Track polar angle error - const P_{T} across #eta;#eta;#delta ctg(#theta)");
  aName.str(""); aName << "ctgTheta_vs_eta" << momentum << graphTag;
  thisCtgThetaGraph_Pt.SetName(aName.str().c_str());
  // Prepare plots: z0
  thisZ0Graph_Pt.SetTitle("Longitudinal impact parameter error - const P_{T} across #eta;#eta;#delta z_{0} [#mum]");
  aName.str(""); aName << "z_vs_eta" << momentum << graphTag;
  thisZ0Graph_Pt.SetName(aName.str().c_str());
  // Prepare plots: p
  thisPGraph_Pt.SetTitle("p resolution versus #eta - const P_{T} across #eta;#eta;#delta p/p [%]");
  aName.str(""); aName << "p_vs_eta" << momentum << graphTag;
  thisPGraph_Pt.SetName(aName.str().c_str());

  // track loop
  double graphValue;
  for ( const auto& myTrack : aTrackCollection ) {
    const double& drho = myTrack.getDeltaRho();
    const double& dphi = myTrack.getDeltaPhi();
    const double& dd   = myTrack.getDeltaD();
    const double& dctg = myTrack.getDeltaCtgTheta();
    const double& dz0  = myTrack.getDeltaZ0();
    const double& dp   = myTrack.getDeltaP();


    /*std::vector<std::pair<Module*,HitType>> hitModules = myTrack.getHitModules();
    if ( hitModules.at(0).first->getObjectKind() == Active) {
    std::cout << "hitModules.at(0).first->getResolutionLocalX() = " << hitModules.at(0).first->getResolutionLocalX() << std::endl;
    }*/

    std::vector<Hit*> hitModules = myTrack.getHitV();
    //std::cout << "hitModules.at(0)->getObjectKind() = " << hitModules.at(0)->getObjectKind() << std::endl;
    //std::cout << "Hit::Inactive = " << Hit::Inactive << std::endl;
    for (auto& mh : hitModules) {
    if ( mh->getObjectKind() == Hit::Active) {
      if (mh->getHitModule()) {
	//std::cout << "mh->getResolutionLocalX() = " << mh->getResolutionLocalX() << std::endl;
      }
    }
    }


    eta = myTrack.getEta();
    R = myTrack.getTransverseMomentum() / magField / 0.3 * 1E3; // radius in mm
    if (drho>0) {
      // deltaRho / rho = deltaRho * R
      graphValue = (drho * R) * 100; // in percent
      thisRhoGraph_Pt.SetPoint(thisRhoGraph_Pt.GetN(), eta, graphValue);
    }
    if (dphi>0) {
      graphValue = dphi/M_PI*180.; // in degrees
      thisPhiGraph_Pt.SetPoint(thisPhiGraph_Pt.GetN(), eta, graphValue);
    }
    if (dd>0) {
      graphValue = dd * 1000.; // in um
      thisDGraph_Pt.SetPoint(thisDGraph_Pt.GetN(), eta, graphValue );
    }
    if (dctg>0) {
      graphValue = dctg; // An absolute number
      thisCtgThetaGraph_Pt.SetPoint(thisCtgThetaGraph_Pt.GetN(), eta, graphValue);
    }
    if (dz0>0) {
      graphValue =  (dz0) * 1000.; // in um
      thisZ0Graph_Pt.SetPoint(thisZ0Graph_Pt.GetN(), eta, graphValue);
    }
    if ((dp>0)||true) {
      double centralValue = dp * 100.; // in percent
      thisPGraph_Pt.SetPoint(thisPGraph_Pt.GetN(), eta, graphValue);
    }
  }
}

/**
 * Calculate the error graphs for case II with const P across eta: the radius curvature, the distance and the angle, for each momentum,
 * and store them internally for later visualisation.
 * @param parameter The list of different momenta that the error graphs are calculated for
 */
void Analyzer::calculateGraphsConstP(const int& parameter,
                                     const TrackCollection& aTrackCollection,
                                     int graphAttributes,
                                     const string& graphTag) {

  // Get graphs from graphBag
  TGraph& thisRhoGraph_P       = graphTag.empty() ? myGraphBag.getGraph(graphAttributes | GraphBag::RhoGraph_P     , parameter ) : myGraphBag.getTaggedGraph(graphAttributes | GraphBag::RhoGraph_P       , graphTag, parameter);
  TGraph& thisPhiGraph_P       = graphTag.empty() ? myGraphBag.getGraph(graphAttributes | GraphBag::PhiGraph_P     , parameter ) : myGraphBag.getTaggedGraph(graphAttributes | GraphBag::PhiGraph_P       , graphTag, parameter);
  TGraph& thisDGraph_P         = graphTag.empty() ? myGraphBag.getGraph(graphAttributes | GraphBag::DGraph_P       , parameter ) : myGraphBag.getTaggedGraph(graphAttributes | GraphBag::DGraph_P         , graphTag, parameter);
  TGraph& thisCtgThetaGraph_P  = graphTag.empty() ? myGraphBag.getGraph(graphAttributes | GraphBag::CtgthetaGraph_P, parameter ) : myGraphBag.getTaggedGraph(graphAttributes | GraphBag::CtgthetaGraph_P  , graphTag, parameter);
  TGraph& thisZ0Graph_P        = graphTag.empty() ? myGraphBag.getGraph(graphAttributes | GraphBag::Z0Graph_P      , parameter ) : myGraphBag.getTaggedGraph(graphAttributes | GraphBag::Z0Graph_P        , graphTag, parameter);
  TGraph& thisPGraph_P         = graphTag.empty() ? myGraphBag.getGraph(graphAttributes | GraphBag::PGraph_P       , parameter ) : myGraphBag.getTaggedGraph(graphAttributes | GraphBag::PGraph_P         , graphTag, parameter);

  // Variables
  double eta, R;
  std::ostringstream aName;

  // Prepare plot for const pt across eta
  double momentum = double(parameter)/1000.;
  double magField = simParms_->magneticField();

  // Prepare plots: pt
  thisRhoGraph_P.SetTitle("p_{T} resolution versus #eta - const P across #eta;#eta;#delta p_{T}/p_{T} [%]");
  aName.str(""); aName << "pt_vs_eta" << momentum << graphTag;
  thisRhoGraph_P.SetName(aName.str().c_str());
  // Prepare plots: phi
  thisPhiGraph_P.SetTitle("Track azimuthal angle error - const P across #eta;#eta;#delta #phi [deg]");
  aName.str(""); aName << "phi_vs_eta" << momentum << graphTag;
  thisPhiGraph_P.SetName(aName.str().c_str());
  // Prepare plots: d
  thisDGraph_P.SetTitle("Transverse impact parameter error - const P across #eta;#eta;#delta d_{0} [#mum]");
  aName.str(""); aName << "d_vs_eta" << momentum << graphTag;
  thisDGraph_P.SetName(aName.str().c_str());
  // Prepare plots: ctg(theta)
  thisCtgThetaGraph_P.SetTitle("Track polar angle error - const P across #eta;#eta;#delta ctg(#theta)");
  aName.str(""); aName << "ctgTheta_vs_eta" << momentum << graphTag;
  thisCtgThetaGraph_P.SetName(aName.str().c_str());
  // Prepare plots: z0
  thisZ0Graph_P.SetTitle("Longitudinal impact parameter error - const P across #eta;#eta;#delta z_{0} [#mum]");
  aName.str(""); aName << "z_vs_eta" << momentum << graphTag;
  thisZ0Graph_P.SetName(aName.str().c_str());
  // Prepare plots: p
  thisPGraph_P.SetTitle("p resolution versus #eta - const P across #eta;#eta;#delta p/p [%]");
  aName.str(""); aName << "p_vs_eta" << momentum << graphTag;
  thisPGraph_P.SetName(aName.str().c_str());

  // track loop
  double graphValue;
  for ( const auto& myTrack : aTrackCollection ) {
    const double& drho = myTrack.getDeltaRho();
    const double& dphi = myTrack.getDeltaPhi();
    const double& dd   = myTrack.getDeltaD();
    const double& dctg = myTrack.getDeltaCtgTheta();
    const double& dz0  = myTrack.getDeltaZ0();
    const double& dp   = myTrack.getDeltaP();
    eta = myTrack.getEta();
    R = myTrack.getTransverseMomentum() / magField / 0.3 * 1E3; // radius in mm
    if (drho>0) {
      // deltaRho / rho = deltaRho * R
      graphValue = (drho * R) * 100; // in percent
      thisRhoGraph_P.SetPoint(thisRhoGraph_P.GetN(), eta, graphValue);
    }
    if (dphi>0) {
      graphValue = dphi/M_PI*180; // in degrees
      thisPhiGraph_P.SetPoint(thisPhiGraph_P.GetN(), eta, graphValue);
    }
    if (dd>0) {
      graphValue = dd * 1000.; // in um
      thisDGraph_P.SetPoint(thisDGraph_P.GetN(), eta, graphValue );
    }
    if (dctg>0) {
      graphValue = dctg; // An absolute number
      thisCtgThetaGraph_P.SetPoint(thisCtgThetaGraph_P.GetN(), eta, graphValue);
    }
    if (dz0>0) {
      graphValue =  (dz0) * 1000.; // in um
      thisZ0Graph_P.SetPoint(thisZ0Graph_P.GetN(), eta, graphValue);
    }
    if ((dp>0)||true) {
      graphValue = dp * 100.; // in percent
      thisPGraph_P.SetPoint(thisPGraph_P.GetN(), eta, graphValue);
    }
  }
}

  /**
   * Creates the modules' parametrized spatial resolution profiles and distributions
   * @param taggedTrackPtCollectionMap Tagged collections of tracks
   */
  void Analyzer::calculateParametrizedResolutionPlots(std::map<std::string, TrackCollectionMap>& taggedTrackPtCollectionMap) {

    for (auto& ttcmIt : taggedTrackPtCollectionMap) {
      const string& myTag = ttcmIt.first;
      TrackCollectionMap& myTrackCollection = ttcmIt.second;

      // Modules' parametrized spatial resolution profiles
      parametrizedResolutionLocalXBarrelProfile[myTag].Reset();
      parametrizedResolutionLocalXBarrelProfile[myTag].SetNameTitle("resoXBarProf","Resolution on local X coordinate vs cotg(alpha) (barrel modules)");
      parametrizedResolutionLocalXBarrelProfile[myTag].SetBins(100,-0.4,0.3);
      parametrizedResolutionLocalXBarrelProfile[myTag].GetYaxis()->SetRangeUser(0,30);
      parametrizedResolutionLocalXBarrelProfile[myTag].GetXaxis()->SetTitle("cotg(alpha)");
      parametrizedResolutionLocalXBarrelProfile[myTag].GetYaxis()->SetTitle("resolutionLocalX [um]");
      parametrizedResolutionLocalXBarrelProfile[myTag].GetXaxis()->CenterTitle();
      parametrizedResolutionLocalXBarrelProfile[myTag].GetYaxis()->CenterTitle();

      parametrizedResolutionLocalXEndcapsProfile[myTag].Reset();
      parametrizedResolutionLocalXEndcapsProfile[myTag].SetNameTitle("resoXEndProf","Resolution on local X coordinate vs cotg(alpha) (endcaps modules)");
      parametrizedResolutionLocalXEndcapsProfile[myTag].SetBins(100,-0.45,-0.25);
      parametrizedResolutionLocalXEndcapsProfile[myTag].GetYaxis()->SetRangeUser(0,30);
      parametrizedResolutionLocalXEndcapsProfile[myTag].GetXaxis()->SetTitle("cotg(alpha)");
      parametrizedResolutionLocalXEndcapsProfile[myTag].GetYaxis()->SetTitle("resolutionLocalX [um]");
      parametrizedResolutionLocalXEndcapsProfile[myTag].GetXaxis()->CenterTitle();
      parametrizedResolutionLocalXEndcapsProfile[myTag].GetYaxis()->CenterTitle();

      parametrizedResolutionLocalYBarrelProfile[myTag].Reset();
      parametrizedResolutionLocalYBarrelProfile[myTag].SetNameTitle("resoYBarProf","Resolution on local Y coordinate vs |cotg(beta)| (barrel modules)");
      parametrizedResolutionLocalYBarrelProfile[myTag].SetBins(100,0,5);
      parametrizedResolutionLocalYBarrelProfile[myTag].GetYaxis()->SetRangeUser(0,60);
      parametrizedResolutionLocalYBarrelProfile[myTag].GetXaxis()->SetTitle("|cotg(beta)|");
      parametrizedResolutionLocalYBarrelProfile[myTag].GetYaxis()->SetTitle("resolutionLocalY [um]");
      parametrizedResolutionLocalYBarrelProfile[myTag].GetXaxis()->CenterTitle();
      parametrizedResolutionLocalYBarrelProfile[myTag].GetYaxis()->CenterTitle();

      parametrizedResolutionLocalYEndcapsProfile[myTag].Reset();
      parametrizedResolutionLocalYEndcapsProfile[myTag].SetNameTitle("resoYEndProf","Resolution on local Y coordinate vs |cotg(beta)| (endcaps modules)");
      parametrizedResolutionLocalYEndcapsProfile[myTag].SetBins(100,0.25,0.5);
      parametrizedResolutionLocalYEndcapsProfile[myTag].GetYaxis()->SetRangeUser(0,60);
      parametrizedResolutionLocalYEndcapsProfile[myTag].GetXaxis()->SetTitle("|cotg(beta)|");
      parametrizedResolutionLocalYEndcapsProfile[myTag].GetYaxis()->SetTitle("resolutionLocalY [um]");
      parametrizedResolutionLocalYEndcapsProfile[myTag].GetXaxis()->CenterTitle();
      parametrizedResolutionLocalYEndcapsProfile[myTag].GetYaxis()->CenterTitle();
 
      // Modules' parametrized spatial resolution distributions
      parametrizedResolutionLocalXBarrelDistribution[myTag].Reset();
      parametrizedResolutionLocalXBarrelDistribution[myTag].SetNameTitle("resoXBarDistr","Distribution of the resolution on local X coordinate (barrel modules)");
      parametrizedResolutionLocalXBarrelDistribution[myTag].SetBins(500,0,30);
      parametrizedResolutionLocalXBarrelDistribution[myTag].GetXaxis()->SetTitle("resolutionLocalX [um]");
      parametrizedResolutionLocalXBarrelDistribution[myTag].GetXaxis()->CenterTitle();

      parametrizedResolutionLocalXEndcapsDistribution[myTag].Reset();
      parametrizedResolutionLocalXEndcapsDistribution[myTag].SetNameTitle("resoXEndDistr","Distribution of the resolution on local X coordinate (endcaps modules)");
      parametrizedResolutionLocalXEndcapsDistribution[myTag].SetBins(500,0,30);
      parametrizedResolutionLocalXEndcapsDistribution[myTag].GetXaxis()->SetTitle("resolutionLocalX [um]");
      parametrizedResolutionLocalXEndcapsDistribution[myTag].GetXaxis()->CenterTitle();

      parametrizedResolutionLocalYBarrelDistribution[myTag].Reset();
      parametrizedResolutionLocalYBarrelDistribution[myTag].SetNameTitle("resoYBarDistr","Distribution of the resolution on local Y coordinate (barrel modules)");
      parametrizedResolutionLocalYBarrelDistribution[myTag].SetBins(500,0,60);
      parametrizedResolutionLocalYBarrelDistribution[myTag].GetXaxis()->SetTitle("resolutionLocalY [um]");
      parametrizedResolutionLocalYBarrelDistribution[myTag].GetXaxis()->CenterTitle();

      parametrizedResolutionLocalYEndcapsDistribution[myTag].Reset();
      parametrizedResolutionLocalYEndcapsDistribution[myTag].SetNameTitle("resoYEndDistr","Distribution of the resolution on local Y coordinate (endcaps modules)");
      parametrizedResolutionLocalYEndcapsDistribution[myTag].SetBins(500,0,60);
      parametrizedResolutionLocalYEndcapsDistribution[myTag].GetXaxis()->SetTitle("resolutionLocalY [um]");
      parametrizedResolutionLocalYEndcapsDistribution[myTag].GetXaxis()->CenterTitle();
 
      for (const auto& tcmIt : myTrackCollection) {
	//const int &parameter = tcmIt.first;
	const TrackCollection& myCollection = tcmIt.second;

 	// track loop
	for ( const auto& myTrack : myCollection ) {

	  // hit loop
	  for (auto& hit : myTrack.getHitV()) {

	    // In case the tag is "tracker", takes only the outer tracker
	    if (myTag != "tracker" || (myTag == "tracker" && !hit->isPixel())) {
	      // Consider hit modules	
	      if ((hit->getObjectKind() == Hit::Active) && hit->getHitModule()) {
		
		Module* hitModule = hit->getHitModule();
		// If any parameter for resolution on local X coordinate specified for hitModule, fill profiles and distributions
		if (hitModule->hasAnyResolutionLocalXParam()) {
		  double cotAlpha = 1./tan(hitModule->alpha(myTrack.getPhi()));
		  double resolutionLocalX =  hit->getResolutionLocalX() * 1000; // um
		  if ( hitModule->subdet() == BARREL ) {
		    parametrizedResolutionLocalXBarrelProfile[myTag].Fill(cotAlpha, resolutionLocalX, 1);
		    parametrizedResolutionLocalXBarrelDistribution[myTag].Fill(resolutionLocalX);
		  }
		  if ( hitModule->subdet() == ENDCAP ) {
		    parametrizedResolutionLocalXEndcapsProfile[myTag].Fill(cotAlpha, resolutionLocalX, 1);
		    parametrizedResolutionLocalXEndcapsDistribution[myTag].Fill(resolutionLocalX);
		  }
		}
		// If any parameter for resolution on local Y coordinate specified for hitModule, fill profiles and distributions
		if (hitModule->hasAnyResolutionLocalYParam()) {
		  double absCotBeta = fabs(1./tan(hitModule->beta(myTrack.getTheta())));
		  double resolutionLocalY = hit->getResolutionLocalY() * 1000; // um
		  if ( hitModule->subdet() == BARREL ) {
		    parametrizedResolutionLocalYBarrelProfile[myTag].Fill(absCotBeta, resolutionLocalY, 1);
		    parametrizedResolutionLocalYBarrelDistribution[myTag].Fill(resolutionLocalY);
		  }
		  if (hitModule->subdet() == ENDCAP ) {
		    parametrizedResolutionLocalYEndcapsProfile[myTag].Fill(absCotBeta, resolutionLocalY, 1);
		    parametrizedResolutionLocalYEndcapsDistribution[myTag].Fill(resolutionLocalY);
		  }
		}
	      }
	    }

	  } // hit loop
	} // track loop
      } // collection loop
    } // tag loop
}

/**
 * This convenience function resets and empties all histograms for the
 * material budget, so they are ready for a new round of analysis.
 */
void Analyzer::clearMaterialBudgetHistograms() {
  // single category
  ractivebarrel.Reset();
  ractivebarrel.SetNameTitle("ractivebarrels", "Barrel Modules Radiation Length");
  ractiveendcap.Reset();
  ractiveendcap.SetNameTitle("ractiveendcap", "Endcap Modules Radiation Length");
  rserfbarrel.Reset();
  rserfbarrel.SetNameTitle("rserfbarrel", "Barrel Services Radiation Length");
  rserfendcap.Reset();
  rserfendcap.SetNameTitle("rserfendcap", "Endcap Services Radiation Length");
  rlazybarrel.Reset();
  rlazybarrel.SetNameTitle("rlazybarrel", "Barrel Supports Radiation Length");
  rlazyendcap.Reset();
  rlazyendcap.SetNameTitle("rlazyendcap", "Endcap Supports Radiation Length");
  rlazytube.Reset();
  rlazytube.SetNameTitle("rlazytube", "Support Tubes Radiation Length");
  rlazyuserdef.Reset();
  rlazyuserdef.SetNameTitle("rlazyuserdef", "Userdefined Supports Radiation Length");
  iactivebarrel.Reset();
  iactivebarrel.SetNameTitle("iactivebarrel", "Barrel Modules Interaction Length");
  iactiveendcap.Reset();
  iactiveendcap.SetNameTitle("iactiveendcap", "Endcap Modules Interaction Length");
  iserfbarrel.Reset();
  iserfbarrel.SetNameTitle("iserfbarrel", "Barrel Services Interaction Length");
  iserfendcap.Reset();
  iserfendcap.SetNameTitle("iserfendcap", "Endcap Services Interaction Length");
  ilazybarrel.Reset();
  ilazybarrel.SetNameTitle("ilazybarrel", "Barrel Supports Interaction Length");
  ilazyendcap.Reset();
  ilazyendcap.SetNameTitle("ilazyendcap", "Endcap Supports Interaction Length");
  ilazytube.Reset();
  ilazytube.SetNameTitle("ilazytube", "Support Tubes Interaction Length");
  ilazyuserdef.Reset();
  ilazyuserdef.SetNameTitle("ilazyuserdef", "Userdefined Supports Interaction Length");
  // composite
  rbarrelall.Reset();
  rbarrelall.SetNameTitle("rbarrelall", "Barrel Radiation Length");
  rendcapall.Reset();
  rendcapall.SetNameTitle("rendcapall", "Endcap Radiation Length");
  ractiveall.Reset();
  ractiveall.SetNameTitle("ractiveall", "Modules Radiation Length");
  rserfall.Reset();
  rserfall.SetNameTitle("rserfall", "Services Radiation Length");
  rlazyall.Reset();
  rlazyall.SetNameTitle("rlazyall", "Supports Radiation Length");
  ibarrelall.Reset();
  ibarrelall.SetNameTitle("ibarrelall", "Barrel Interaction Length");
  iendcapall.Reset();
  iendcapall.SetNameTitle("iendcapall", "Endcap Interaction Length");
  iactiveall.Reset();
  iactiveall.SetNameTitle("iactiveall", "Modules Interaction Length");
  iserfall.Reset();
  iserfall.SetNameTitle("iserfall", "Services Interaction Length");
  ilazyall.Reset();
  ilazyall.SetNameTitle("ilazyall", "Supports Interaction Length");
  // outside tracking volume
  rextraservices.Reset();
  rextraservices.SetNameTitle("rextraservices", "Services Outside Tracking Volume: Radiation Length");
  rextrasupports.Reset();
  rextrasupports.SetNameTitle("rextrasupports", "Supports Outside Tracking Volume: Radiation Length");
  iextraservices.Reset();
  iextraservices.SetNameTitle("iextraservices", "Services Outside Tracking Volume: Interaction Length");
  iextrasupports.Reset();
  iextrasupports.SetNameTitle("iextrasupports", "Supports Outside Tracking Volume: Interaction Length");
  // global
  rglobal.Reset();
  rglobal.SetNameTitle("rglobal", "Overall Radiation Length");
  iglobal.Reset();
  iglobal.SetNameTitle("iglobal", "Overall Interaction Length");
  // isolines
  isor.Reset();
  isor.SetNameTitle("isor", "Radiation Length Contours");
  isoi.Reset();
  isoi.SetNameTitle("isoi", "Interaction Length Contours");
  mapRadiation.Reset();
  mapRadiation.SetName("mapRadiation");
  mapRadiation.SetTitle("Radiation length map (raw);z [mm];r [mm]");
  mapInteraction.Reset();
  mapInteraction.SetName("mapInteraction");
  mapInteraction.SetTitle("Interaction length map (raw);z [mm];r [mm]");
  mapRadiationCount.Reset();
  mapRadiationCount.SetName("mapRadiationCount");
  mapRadiationCount.SetTitle("Radiation length hit count map;z [mm];r [mm]");
  mapInteractionCount.Reset();
  mapInteractionCount.SetName("mapInteractionCount");
  mapInteractionCount.SetTitle("Interaction length hit count map;z [mm];r [mm]");
  mapRadiationCalib.Reset();
  mapRadiationCalib.SetName("mapRadiationCalib");
  mapRadiationCalib.SetTitle("Radiation length map;z [mm];r [mm]");
  mapInteractionCalib.Reset();
  mapInteractionCalib.SetName("mapInteractionCalib");
  mapInteractionCalib.SetTitle("Interaction length map;z [mm];r [mm]");

  // Nuclear interactions
  while (hadronTotalHitsGraph.GetN()) hadronTotalHitsGraph.RemovePoint(0);
  hadronTotalHitsGraph.SetName("hadronTotalHitsGraph");
  while (hadronAverageHitsGraph.GetN()) hadronAverageHitsGraph.RemovePoint(0);
  hadronAverageHitsGraph.SetName("hadronAverageHitsGraph");

  // Clear the list of requested good hadron hits
  hadronNeededHitsFraction.clear();
  hadronGoodTracksFraction.clear();

  hadronNeededHitsFraction.push_back(ZeroHitsRequired);
  hadronNeededHitsFraction.push_back(OneHitRequired);
  //hadronNeededHitsFraction.push_back(.33);
  hadronNeededHitsFraction.push_back(.66);
  hadronNeededHitsFraction.push_back(1);

  std::sort(hadronNeededHitsFraction.begin(),
            hadronNeededHitsFraction.end());

  // Prepare the plots for the track survival fraction
  ostringstream tempSS;
  string tempString;
  TGraph* myGraph;
  for (unsigned int i=0;
       i<hadronNeededHitsFraction.size();
       ++i) {
    tempSS.str("");
    tempSS << "hadronGoodTracksFraction_at"
      << hadronNeededHitsFraction.at(i);
    tempString = tempSS.str();
    myGraph = new TGraph();
    myGraph->SetName(tempString.c_str());
    hadronGoodTracksFraction.push_back(*myGraph);
  }
}


/**
 * This convenience function computes the trigger performance maps
 * the trigger performance, so they are ready for a new round of
 * analysis.
 */  
void Analyzer::fillTriggerPerformanceMaps(Tracker& tracker) {
  std::map<double, TH2D>& efficiencyMaps = myMapBag.getMaps(mapBag::efficiencyMap);
  std::map<double, TH2D>& thresholdMaps = myMapBag.getMaps(mapBag::thresholdMap);

  TH2D& thicknessMap = myMapBag.getMaps(mapBag::thicknessMap)[mapBag::dummyMomentum];
  TH2D& windowMap = myMapBag.getMaps(mapBag::windowMap)[mapBag::dummyMomentum];
  TH2D& suggestedSpacingMap = myMapBag.getMaps(mapBag::suggestedSpacingMap)[mapBag::dummyMomentum];
  TH2D& suggestedSpacingMapAW = myMapBag.getMaps(mapBag::suggestedSpacingMapAW)[mapBag::dummyMomentum];
  TH2D& nominalCutMap = myMapBag.getMaps(mapBag::nominalCutMap)[mapBag::dummyMomentum]; 

  // Compute the trigger efficiency maps. The pT values are given by
  // the maps
  for (std::map<double, TH2D>::iterator it = efficiencyMaps.begin();
       it!=efficiencyMaps.end(); ++it) {
    double myPt = it->first;
    TH2D& myMap = it->second;

    // Reset the our map, in case it is not empty
    for (int i=1; i<=myMap.GetNbinsX(); ++i)
      for (int j=1; j<=myMap.GetNbinsY(); ++j)
        myMap.SetBinContent(i,j,0);


    TriggerEfficiencyMapVisitor temv(myMap, myPt);
    simParms_->accept(temv);
    tracker.accept(temv);
    temv.postVisit();
  }

  // Compute the trigger threshold maps. The efficiency values are
  // given by the maps
  for (std::map<double, TH2D>::iterator it = thresholdMaps.begin();
       it!=thresholdMaps.end(); ++it) {
    double myEfficiency = it->first;
    TH2D& myMap = it->second;

    // Reset the our map, in case it is not empty
    for (int i=1; i<=myMap.GetNbinsX(); ++i)
      for (int j=1; j<=myMap.GetNbinsY(); ++j)
        myMap.SetBinContent(i,j,0);


    PtThresholdMapVisitor ptmv(myMap, myEfficiency);
    simParms_->accept(ptmv);
    tracker.accept(ptmv);
    ptmv.postVisit();

  }

  // Then: single maps

  for (int i=1; i<=suggestedSpacingMap.GetNbinsX(); ++i) {
    for (int j=1; j<=suggestedSpacingMap.GetNbinsY(); ++j) {
      suggestedSpacingMap.SetBinContent(i,j,0);
      suggestedSpacingMapAW.SetBinContent(i,j,0);
      nominalCutMap.SetBinContent(i,j,0);
    }
  }

  SpacingCutVisitor scv(suggestedSpacingMap, suggestedSpacingMapAW, nominalCutMap, moduleOptimalSpacings);
  simParms_->accept(scv);
  tracker.accept(scv);
  scv.postVisit();
}

/*
void Analyzer::fillPowerMap(Tracker& tracker) {
  TH2D& irradiatedPowerConsumptionMap = myMapBag.getMaps(mapBag::irradiatedPowerConsumptionMap)[mapBag::dummyMomentum];
  TH2D& totalPowerConsumptionMap = myMapBag.getMaps(mapBag::totalPowerConsumptionMap)[mapBag::dummyMomentum];

  for (int i=1; i<=irradiatedPowerConsumptionMap.GetNbinsX(); ++i) {
    for (int j=1; j<=irradiatedPowerConsumptionMap.GetNbinsY(); ++j) {
      irradiatedPowerConsumptionMap.SetBinContent(i,j,0);
      totalPowerConsumptionMap.SetBinContent(i,j,0);
    }
  }

  IrradiatedPowerMapVisitor v(irradiatedPowerConsumptionMap, totalPowerConsumptionMap);
  simParms_->accept(v);
  tracker.accept(v);
  v.postVisit();

}
*/
void Analyzer::prepareTrackerMap(TH2D& myMap, const std::string& name, const std::string& title) { 
  int mapBinsY = int( (geom_max_radius + geom_inactive_volume_width) * geom_safety_factor / 10.); // every cm
  int mapBinsX = int( (geom_max_length) * geom_safety_factor / 10.); // every cm
  myMap.SetName(name.c_str());
  myMap.SetTitle(title.c_str());
  myMap.SetXTitle("z [mm]");
  myMap.SetYTitle("r [mm]");
  myMap.SetBins(mapBinsX, 0.0, geom_max_length*geom_safety_factor, mapBinsY, 0.0, (geom_max_radius + geom_inactive_volume_width) * geom_safety_factor);
  myMap.Reset();
}

void Analyzer::prepareRadialTrackerMap(TH2D& myMap, const std::string& name, const std::string& title) { 
  int mapBinsY = int( (2*geom_max_radius) * geom_safety_factor / 10.); // every cm
  int mapBinsX = int( (2*geom_max_radius) * geom_safety_factor / 10.); // every cm
  myMap.SetName(name.c_str());
  myMap.SetTitle(title.c_str());
  myMap.SetXTitle("x [mm]");
  myMap.SetYTitle("y [mm]");
  myMap.SetBins(mapBinsX, -geom_max_radius*geom_safety_factor, geom_max_radius*geom_safety_factor, mapBinsY, -geom_max_radius*geom_safety_factor, geom_max_radius*geom_safety_factor);
  myMap.Reset();
}


/**
 * This convenience function resets and empties all histograms for
 * the trigger performance, so they are ready for a new round of
 * analysis.
 * @parameter triggerMomenta the vector of pt to test the trigger
 */

void Analyzer::prepareTriggerPerformanceHistograms(const int& nTracks, const double& myEtaMax, const std::vector<double>& triggerMomenta, const std::vector<double>& thresholdProbabilities) {
  // Clean-up and prepare the trigger performance maps
  myMapBag.clearMaps(mapBag::efficiencyMap);
  myMapBag.clearMaps(mapBag::thresholdMap);
  myMapBag.clearMaps(mapBag::thicknessMap);
  myMapBag.clearMaps(mapBag::windowMap);
  myMapBag.clearMaps(mapBag::suggestedSpacingMap);
  myMapBag.clearMaps(mapBag::suggestedSpacingMapAW);
  myMapBag.clearMaps(mapBag::nominalCutMap);

  std::map<double, TH2D>& thresholdMaps = myMapBag.getMaps(mapBag::thresholdMap);
  std::map<double, TH2D>& efficiencyMaps = myMapBag.getMaps(mapBag::efficiencyMap);

  // PT Threshold maps here
  ostringstream tempSS;
  // string tempString;
  for (std::vector<double>::const_iterator it = thresholdProbabilities.begin();
       it!=thresholdProbabilities.end(); ++it) {
    TH2D& myMap = thresholdMaps[(*it)];
    tempSS.str("");
    tempSS << "ptThresholdMap_" << std::dec << (*it) * 100 << "perc";
    prepareTrackerMap(myMap, tempSS.str(), tempSS.str());
  }

  // Efficiency maps here
  for (std::vector<double>::const_iterator it = triggerMomenta.begin();
       it!=triggerMomenta.end(); ++it) {
    TH2D& myMap = efficiencyMaps[(*it)];
    tempSS.str("");
    tempSS << "triggerEfficiencyMap_" << std::dec << (*it) << "GeV";
    prepareTrackerMap(myMap, tempSS.str(), tempSS.str());
  }

  // Single maps here
  TH2D& thicknessMap = myMapBag.getMaps(mapBag::thicknessMap)[mapBag::dummyMomentum];
  TH2D& windowMap = myMapBag.getMaps(mapBag::windowMap)[mapBag::dummyMomentum];
  TH2D& suggestedSpacingMap = myMapBag.getMaps(mapBag::suggestedSpacingMap)[mapBag::dummyMomentum];
  TH2D& suggestedSpacingMapAW = myMapBag.getMaps(mapBag::suggestedSpacingMapAW)[mapBag::dummyMomentum];
  TH2D& nominalCutMap = myMapBag.getMaps(mapBag::nominalCutMap)[mapBag::dummyMomentum];

  prepareTrackerMap(thicknessMap, "thicknessMap", "Module thickness map");
  //thicknessMap.SetMinimum(0);
  //thicknessMap.SetMaximum(6);
  prepareTrackerMap(windowMap, "windowMap", "Module window map");
  prepareTrackerMap(suggestedSpacingMap, "suggestedSpacingMap", "Map of nearest available spacing [using standard window]");
  prepareTrackerMap(suggestedSpacingMapAW, "suggestedSpacingMapAW", "Map of nearest available spacing [using selected windows]");
  prepareTrackerMap(nominalCutMap, "nominalCutMap", "Map of nominal pT cut");


  // Clear the graph (and profile) list
  myGraphBag.clearTriggerGraphs();
  myProfileBag.clearTriggerProfiles();

  // Prepare the graphs to record the number of triggered points
  // std::map<double, TGraph>& trigGraphs = myGraphBag.getGraphs(GraphBag::TriggerGraph|GraphBag::TriggeredGraph);
  std::map<double, TProfile>& trigProfiles = myProfileBag.getProfiles(profileBag::TriggerProfile|profileBag::TriggeredProfile);
  std::map<double, TProfile>& trigFractionProfiles = myProfileBag.getProfiles(profileBag::TriggerProfile|profileBag::TriggeredFractionProfile);
  std::map<double, TProfile>& trigPurityProfiles = myProfileBag.getProfiles(profileBag::TriggerProfile|profileBag::TriggerPurityProfile);

  // Prepare the graphs for the trigger performace
  std::ostringstream aName;

  // TODO: tune this parameter
  int nbins = int(nTracks/10.);
  for (vector<double>::const_iterator iter = triggerMomenta.begin();
       iter != triggerMomenta.end();
       ++iter) {
    //std::pair<double, TGraph> elemGraph;
    std::pair<double, TProfile> elemProfile;
    std::pair<double, TProfile> elemFractionProfile;
    std::pair<double, TProfile> elemPurityProfile;
    //TGraph graph;
    TProfile profile("dummyName", "dummyTitle", nbins, 0, myEtaMax);
    //elemGraph.first = *iter;
    //elemGraph.second = graph;
    elemProfile.first = *iter;
    elemProfile.second = profile;
    elemFractionProfile.first = *iter;
    elemFractionProfile.second = profile;
    elemPurityProfile.first = *iter;
    elemPurityProfile.second = profile;
    // Prepare plots: triggered graphs
    // trigGraphs.insert(elemGraph);
    trigProfiles.insert(elemProfile);
    trigFractionProfiles.insert(elemFractionProfile);
    trigPurityProfiles.insert(elemPurityProfile);
    // trigGraphs[*iter].SetTitle("Average triggered points;#eta;Triggered points <N>");
    trigProfiles[*iter].SetTitle("Average triggered points;#eta;Triggered points <N>");
    trigFractionProfiles[*iter].SetTitle("Average trigger efficiency;#eta;Efficiency [%]");
    trigPurityProfiles[*iter].SetTitle("Average stub purity;#eta;Purity [%]");
    aName.str(""); aName << "triggered_vs_eta" << *iter << "_profile";      
    trigProfiles[*iter].SetName(aName.str().c_str());
    aName.str(""); aName << "triggered_vs_eta" << *iter << "_fractionProfile";
    trigFractionProfiles[*iter].SetName(aName.str().c_str());
    aName.str(""); aName << "triggered_vs_eta" << *iter << "_purityProfile";
    trigPurityProfiles[*iter].SetName(aName.str().c_str());
  }

  //std::pair<double, TGraph> elemTotalGraph;
  std::pair<double, TProfile> elemTotalProfile;
  //TGraph totalGraph;
  char dummyName[256]; sprintf(dummyName, "dummyName%d", bsCounter++);
  TProfile totalProfile(dummyName, dummyName, nbins, 0, myEtaMax);
  //elemTotalGraph.first = GraphBag::Triggerable;
  //elemTotalGraph.second = totalGraph;
  elemTotalProfile.first = profileBag::Triggerable;
  elemTotalProfile.second = totalProfile;
  // Prepare plot: total trigger points
  //trigGraphs.insert(elemTotalGraph);
  trigProfiles.insert(elemTotalProfile);
  //trigGraphs[GraphBag::Triggerable].SetTitle("Average triggered points;#eta;Triggered points <N>");
  trigProfiles[profileBag::Triggerable].SetTitle("Average triggered points;#eta;Triggered points <N>");
  //aName.str(""); aName << "triggerable_vs_eta_graph";
  //trigGraphs[GraphBag::Triggerable].SetName(aName.str().c_str());
  aName.str(""); aName << "triggerable_vs_eta_profile";
  trigProfiles[profileBag::Triggerable].SetName(aName.str().c_str());

}


void Analyzer::preparePowerHistograms() {
  myMapBag.clearMaps(mapBag::irradiatedPowerConsumptionMap);
  myMapBag.clearMaps(mapBag::totalPowerConsumptionMap);
  TH2D& irradiatedPowerConsumptionMap = myMapBag.getMaps(mapBag::irradiatedPowerConsumptionMap)[mapBag::dummyMomentum]; // dummyMomentum is supplied because it is a single map. Multiple maps are indexed like arrays (see above efficiency maps)
  TH2D& totalPowerConsumptionMap = myMapBag.getMaps(mapBag::totalPowerConsumptionMap)[mapBag::dummyMomentum]; // dummyMomentum is supplied because it is a single map. Multiple maps are indexed like arrays (see above efficiency maps)
  prepareTrackerMap(irradiatedPowerConsumptionMap, "irradiatedPowerConsumptionMap", "Map of power dissipation in sensors (after irradiation)");
  prepareTrackerMap(totalPowerConsumptionMap, "irradiatedPowerConsumptionMap", "Map of power dissipation in modules (after irradiation)");
}

void Analyzer::prepareTriggerProcessorHistograms() {
  myMapBag.clearMaps(mapBag::moduleConnectionEtaMap);
  TH2D& moduleConnectionEtaMap = myMapBag.getMaps(mapBag::moduleConnectionEtaMap)[mapBag::dummyMomentum];
  prepareTrackerMap(moduleConnectionEtaMap, "moduleConnectionEtaMap", "Map");

  myMapBag.clearMaps(mapBag::moduleConnectionPhiMap);
  TH2D& moduleConnectionPhiMap = myMapBag.getMaps(mapBag::moduleConnectionPhiMap)[mapBag::dummyMomentum];
  prepareRadialTrackerMap(moduleConnectionPhiMap, "moduleConnectionPhiMap", "Map");

  myMapBag.clearMaps(mapBag::moduleConnectionEndcapPhiMap);
  TH2D& moduleConnectionEndcapPhiMap = myMapBag.getMaps(mapBag::moduleConnectionEndcapPhiMap)[mapBag::dummyMomentum];
  prepareRadialTrackerMap(moduleConnectionEndcapPhiMap, "moduleConnectionEndcapPhiMap", "Map");

  for (int i=1; i<=moduleConnectionEtaMap.GetNbinsX(); ++i) {
    for (int j=1; j<=moduleConnectionEtaMap.GetNbinsY(); ++j) {
      moduleConnectionEtaMap.SetBinContent(i,j,0);
    }
  }

  for (int i=1; i<=moduleConnectionPhiMap.GetNbinsX(); ++i) {
    for (int j=1; j<=moduleConnectionPhiMap.GetNbinsY(); ++j) {
      moduleConnectionPhiMap.SetBinContent(i,j,0);
    }
  }

  for (int i=1; i<=moduleConnectionEndcapPhiMap.GetNbinsX(); ++i) {
    for (int j=1; j<=moduleConnectionEndcapPhiMap.GetNbinsY(); ++j) {
      moduleConnectionEndcapPhiMap.SetBinContent(i,j,0);
    }
  }
}

/**
 * This convenience function resets and empties all histograms for the
 * geometry so they are ready for a new round of analysis.
 */
void Analyzer::clearGeometryHistograms() {
  // geometry analysis
  mapPhiEta.Reset();
  mapPhiEta.SetNameTitle("mapPhiEta", "Number of hits;#phi;#eta");
  etaProfileCanvas.SetName("etaProfileCanvas"); etaProfileCanvas.SetTitle("Eta Profiles");
  hitDistribution.Reset();
  hitDistribution.SetNameTitle("hitDistribution", "Hit distribution");
  //geomLite->SetName("geometryLite");   geomLite->SetTitle("Modules geometry");
  //geomLiteXY->SetName("geometryLiteXY"); geomLiteXY->SetTitle("Modules geometry (XY Section)");
  //geomLiteYZ->SetName("geometryLiteYZ"); geomLiteYZ->SetTitle("Modules geometry (EC Section)");
  //geomLiteEC->SetName("geometryLiteEC"); geomLiteEC->SetTitle("Modules geometry (Endcap)");

  // Power density
  while (powerDensity.GetN()) powerDensity.RemovePoint(0);
  powerDensity.SetName("powerdensity");
  powerDensity.SetTitle("Power density;Total area [m^{2}];Power density [kW / m^{2}]");
}

/**
 * This convenience function sets all values in the internal array <i>cells</i> to zero.
 */
void Analyzer::clearCells() {
  for (unsigned int i = 0; i < cells.size(); i++) {
    cells.at(i).clear();
  }
  cells.clear();
}

/**
 * This convenience function sets the number of bins and the lower and upper range for their contents for
 * each of the available histograms.
 * @param bins The number of bins in each 1D histogram
 * @param min The minimal eta value that should be plotted
 * @param max the maximal eta value that should be plotted
 */
void Analyzer::setHistogramBinsBoundaries(int bins, double min, double max) {
  // single category
  ractivebarrel.SetBins(bins, min, max);
  ractiveendcap.SetBins(bins, min, max);
  rserfbarrel.SetBins(bins, min, max);
  rserfendcap.SetBins(bins, min, max);
  rlazybarrel.SetBins(bins, min, max);
  rlazyendcap.SetBins(bins, min, max);
  rlazytube.SetBins(bins, min, max);
  rlazyuserdef.SetBins(bins, min, max);
  iactivebarrel.SetBins(bins, min, max);
  iactiveendcap.SetBins(bins, min, max);
  iserfbarrel.SetBins(bins, min, max);
  iserfendcap.SetBins(bins, min, max);
  ilazybarrel.SetBins(bins, min, max);
  ilazyendcap.SetBins(bins, min, max);
  ilazytube.SetBins(bins, min, max);
  ilazyuserdef.SetBins(bins, min, max);
  // composite
  rbarrelall.SetBins(bins, min, max);
  rendcapall.SetBins(bins, min, max);
  ractiveall.SetBins(bins, min, max);
  rserfall.SetBins(bins, min, max);
  rlazyall.SetBins(bins, min, max);
  ibarrelall.SetBins(bins, min, max);
  iendcapall.SetBins(bins, min, max);
  iactiveall.SetBins(bins, min, max);
  iserfall.SetBins(bins, min, max);
  ilazyall.SetBins(bins, min, max);
  // outside tracking volume
  rextraservices.SetBins(bins, min, max);
  rextrasupports.SetBins(bins, min, max);
  iextraservices.SetBins(bins, min, max);
  iextrasupports.SetBins(bins, min, max);
  // global
  rglobal.SetBins(bins, min, max);
  iglobal.SetBins(bins, min, max);
  // isolines
  isor.SetBins(bins, 0.0, geom_max_length, bins / 2, 0.0, geom_max_radius + geom_inactive_volume_width);
  isoi.SetBins(bins, 0.0, geom_max_length, bins / 2, 0.0, geom_max_radius + geom_inactive_volume_width);
  // Material distribution maps
  int materialMapBinsY = int( (geom_max_radius + geom_inactive_volume_width) * geom_safety_factor / 5.); // every half a cm
  int materialMapBinsX = int( (geom_max_length) * geom_safety_factor / 5.); // every half a cm
  mapRadiation.SetBins(       materialMapBinsX, 0.0, geom_max_length*geom_safety_factor, materialMapBinsY, 0.0, (geom_max_radius + geom_inactive_volume_width)*geom_safety_factor);
  mapInteraction.SetBins(     materialMapBinsX, 0.0, geom_max_length*geom_safety_factor, materialMapBinsY, 0.0, (geom_max_radius + geom_inactive_volume_width)*geom_safety_factor);
  mapRadiationCount.SetBins(  materialMapBinsX, 0.0, geom_max_length*geom_safety_factor, materialMapBinsY, 0.0, (geom_max_radius + geom_inactive_volume_width)*geom_safety_factor);
  mapInteractionCount.SetBins(materialMapBinsX, 0.0, geom_max_length*geom_safety_factor, materialMapBinsY, 0.0, (geom_max_radius + geom_inactive_volume_width)*geom_safety_factor);
  mapRadiationCalib.SetBins(  materialMapBinsX, 0.0, geom_max_length*geom_safety_factor, materialMapBinsY, 0.0, (geom_max_radius + geom_inactive_volume_width)*geom_safety_factor);
  mapInteractionCalib.SetBins(materialMapBinsX, 0.0, geom_max_length*geom_safety_factor, materialMapBinsY, 0.0, (geom_max_radius + geom_inactive_volume_width)*geom_safety_factor);
}

/**
 * This convenience function sets the number of bins and the lower and upper range for their contents for
 * each of the cells that make up the basis for the 2D histograms.
 * @param bins The number of bins in eta; the number of bins in r will be half that
 * @param minr The minimum radius that will be considered for tracking
 * @param maxr The maximum radius that will be considered for tracking
 * @param mineta The minimum value of eta that will be considered for tracking
 * @param maxeta The maximum value of eta that will be considered for tracking
 */
void Analyzer::setCellBoundaries(int bins, double minr, double maxr, double mineta, double maxeta) {
  double rstep, etastep;
  rstep = 2 * (maxr - minr) / bins;
  etastep = (maxeta - mineta) / bins;
  Cell c;
  c.rmin = 0.0;  // TODO: is this right?
  c.rmax = 0.0;
  c.etamin = 0.0;
  c.etamax = 0.0;
  c.rlength = 0.0;
  c.ilength = 0.0;
  cells.resize(bins);
  for (unsigned int i = 0; i < cells.size(); i++) if (bins != 1) cells.at(i).resize(bins / 2, c);
  for (unsigned int i = 0; i < cells.size(); i++) {
    for (unsigned int j = 0; j < cells.at(i).size(); j++) {
      cells.at(i).at(j).rmin = minr + j * rstep;
      cells.at(i).at(j).rmax = minr + (j+1) * rstep;
      cells.at(i).at(j).etamin = mineta + i * etastep;;
      cells.at(i).at(j).etamax = mineta + (i+1) * etastep;
    }
  }
}


/**
 * Fills the material distribution maps
 * @param r The radius at which the hit was detected
 * @param theta The angle of the track used for meterial detection
 * @param rl The local radiation length
 * @param il The local interaction length
 */
void Analyzer::fillMapRT(const double& r, const double& theta, const Material& mat) {
  double z = r /tan(theta);
  if (mat.radiation>0){
    mapRadiation.Fill(z,r,mat.radiation);
    mapRadiationCount.Fill(z,r);
  } 
  if (mat.interaction>0) {
    mapInteraction.Fill(z,r,mat.interaction);
    mapInteractionCount.Fill(z,r);
  }
}

/**
 * Fills the material distribution maps
 * @param r The radius at which the hit was detected
 * @param z The z coordinate of the hit
 * @param rl The local radiation length
 * @param il The local interaction length
 */
void Analyzer::fillMapRZ(const double& r, const double& z, const Material& mat) {
  if (mat.radiation>0){
    mapRadiation.Fill(z,r,mat.radiation);
    mapRadiationCount.Fill(z,r);
  } 
  if (mat.interaction>0) {
    mapInteraction.Fill(z,r,mat.interaction);
    mapInteractionCount.Fill(z,r);
  }
}

/**
 * @return a (hit-scaled) map of radiation length
 */
TH2D& Analyzer::getHistoMapRadiation() {
  int nBins = mapRadiation.GetNbinsX()*mapRadiation.GetNbinsY();
  double content;
  double count;
  for (int iBin=1; iBin<=nBins; ++iBin) {
    content = mapRadiation.GetBinContent(iBin);
    count = mapRadiationCount.GetBinContent(iBin);
    //mapRadiationCalib.SetBinContent(iBin,content);
    if (count==1) mapRadiationCalib.SetBinContent(iBin,content);
    else if (count>1) mapRadiationCalib.SetBinContent(iBin,content/double(count));
    //else if (count==0) mapRadiationCalib.SetBinContent(iBin, 0.);
  }
  return mapRadiationCalib;
}

/**
 * @return a (hit-scaled) map of interaction length
 */
TH2D& Analyzer::getHistoMapInteraction() {
  int nBins = mapInteraction.GetNbinsX()*mapInteraction.GetNbinsY();
  double content;
  double count;
  for (int iBin=1; iBin<=nBins; ++iBin) {
    content = mapInteraction.GetBinContent(iBin);
    count = mapInteractionCount.GetBinContent(iBin);
    //mapInteractionCalib.SetBinContent(iBin,content);
    if (count==1) mapInteractionCalib.SetBinContent(iBin,content);
    else if (count>1) mapInteractionCalib.SetBinContent(iBin,content/double(count));
    //else if (count==0) mapInteractionCalib.SetBinContent(iBin, 0.);
  }
  return mapInteractionCalib;
}


/**
 * This function assigns the local radiation and interaction lengths of a detected hit to their position in the
 * (eta, r) space.
 * @param r The radius at which the hit was detected
 * @param eta The eta value of the current track
 * @param rl The local radiation length
 * @param il The local interaction length
 */
void Analyzer::fillCell(double r, double eta, double theta, Material mat) {
  double rl = mat.radiation;
  double il = mat.interaction;
  int rindex, etaindex;
  if (cells.size() > 0) {
    for (rindex = 0; (unsigned int) rindex < cells.at(0).size(); rindex++) {
      if ((cells.at(0).at(rindex).rmin <= r) && (cells.at(0).at(rindex).rmax > r)) break;
    }
    if ((unsigned int) rindex < cells.at(0).size()) {
      for (etaindex = 0; (unsigned int) etaindex < cells.size(); etaindex++) {
        if ((cells.at(etaindex).at(rindex).etamin <= eta) && (cells.at(etaindex).at(rindex).etamax > eta)) break;
      }
      if ((unsigned int) etaindex < cells.size()) {
        cells.at(etaindex).at(rindex).rlength = cells.at(etaindex).at(rindex).rlength + rl;
        cells.at(etaindex).at(rindex).ilength = cells.at(etaindex).at(rindex).ilength + il;
      }
    }
  }
}

/**
 * The integrated radiation and interaction lengths in (eta, r)
 * are converted to (z, r) coordinates and stored in <i>isor</i>
 * and <i>isoi</i> in this function.
 */
void Analyzer::transformEtaToZ() {
  int size_z, size_r, rindex, etaindex;
  double z, r, eta, z_max, z_min, r_max, r_min, z_c, r_c;
  // init: sizes and boundaries
  size_z = isor.GetNbinsX();
  size_r = isor.GetNbinsY();
  z_max = isor.GetXaxis()->GetXmax();
  z_min = isor.GetXaxis()->GetXmin();
  r_max = isor.GetYaxis()->GetXmax();
  r_min = isor.GetYaxis()->GetXmin();
  // new number of bins in z and r
  z_c = (z_max - z_min) / (2 * size_z);
  r_c = (r_max - r_min) / (2 * size_r);
  // radiation length loop
  for (int i = 1; i <= size_z; i++) {
    // calculate current z bin
    z = z_min + 2 * (i - 1) * z_c + z_c;
    for (int j = 1; j <= size_r; j++) {
      // calculate current r bin
      r = r_min + 2 * (j - 1) * r_c + r_c;
      eta = -log(tan(atan(r / z) / 2.0));
      // find corresponding r and eta positions
      etaindex = findCellIndexEta(eta);
      rindex = findCellIndexR(r);
      // fill in radiation length in r and z
      if ((etaindex >= 0) && (rindex >= 0)) isor.Fill(z, r, cells.at(etaindex).at(rindex).rlength);
    }
  }
  // init: sizes and boundaries
  size_z = isoi.GetNbinsX();
  size_r = isoi.GetNbinsY();
  z_max = isoi.GetXaxis()->GetXmax();
  z_min = isoi.GetXaxis()->GetXmin();
  r_max = isoi.GetYaxis()->GetXmax();
  r_min = isoi.GetYaxis()->GetXmin();
  // new number of bins in z and r
  z_c = (z_max - z_min) / (2 * size_z);
  r_c = (r_max - r_min) / (2 * size_r);
  // interaction length loop
  for (int i = 0; i < size_z; i++) {
    // calculate current z bin
    z = z_min + 2 * i * z_c + z_c;
    for (int j = 0; j < size_r; j++) {
      // calculate current r bin
      r = r_min + 2 * j * r_c + r_c;
      eta = -log(tan(atan(r / z) / 2.0));
      // find corresponding r and eta positions
      etaindex = findCellIndexEta(eta);
      rindex = findCellIndexR(r);
      // fill in interaction length in r and z
      if ((etaindex >= 0) && (rindex >= 0)) isoi.Fill(z, r, cells.at(etaindex).at(rindex).ilength);
    }
  }
}

// private
/**
 * This is a convenience function that converts a radius to an index into the second dimension of <i>cells</i>.
 * @param r The given radius value
 * @return The corresponding index into the vector
 */
int Analyzer::findCellIndexR(double r) {
  int index = -1;
  if (r >= 0) {
    if (cells.size() > 0) {
      index = 0;
      while (index < (int)cells.at(0).size()) {
        if (cells.at(0).at(index).rmax < r) index++;
        else break;
      }
      if (index == (int)cells.at(0).size()) index = -1;
      return index;
    }
  }
  return index;
}

/**
 * This is a convenience function that converts an eta value to an index into the first dimension of <i>cells</i>.
 * @param eta The given eta value
 * @return the corresponding index into the vector
 */
int Analyzer::findCellIndexEta(double eta) {
  int index = -1;
  if (eta >= 0) {
    index = 0;
    while (index < (int)cells.size()) {
      if (cells.at(index).size() > 0) {
        if (cells.at(index).at(0).etamax < eta) index++;
        else break;
      }
      else {
        index = -1;
        break;
      }
    }
    if (index == (int)cells.size()) index = -1;
    return index;
  }
  return index;
}


std::pair<double, double> Analyzer::computeMinMaxTracksEta(const Tracker& t) const {
  std::pair <double, double> etaMinMax = t.computeMinMaxEta();
  if (simParms().maxTracksEta.state()) etaMinMax.second = simParms().maxTracksEta();
  if (simParms().minTracksEta.state()) etaMinMax.first = simParms().minTracksEta();
  return etaMinMax;
}

// public
/**
 * Creates the histograms to analyze the tracker coverage
 * @param tracker the tracker to be analyzed
 * @param nTracker the number of tracks to be used to analyze the coverage (defaults to 1000)
 */
void Analyzer::analyzeGeometry(Tracker& tracker, int nTracks /*=1000*/ ) {
  geometryTracksUsed = nTracks;
  savingGeometryV.clear();
  clearGeometryHistograms();


  // A bunch of pointers
  std::map <std::string, int> moduleTypeCount; // counts hit per module type -- if any of the sensors (or both) are hit, it counts 1
  std::map <std::string, int> sensorTypeCount; // counts hit per sensor on module type -- if one sensor is hit, it counts 1, if both sensors are hit, it counts 2
  std::map <std::string, int> moduleTypeCountStubs; // counts stubs per module type -- if both sensors are hit and a stub is formed, it counts 1
  std::map <std::string, TProfile> etaProfileByType;
  std::map <std::string, TProfile> etaProfileByTypeSensors;
  std::map <std::string, TProfile> etaProfileByTypeStubs;
//  TH2D* aPlot;
  std::string aType;


  double randomPercentMargin = 0.04;
  // Optimize the track creation on the real tracker
  auto etaMinMax = computeMinMaxTracksEta(tracker);
  // Computing the margin of the tracks to shoot
  double randomSpan = (etaMinMax.second - etaMinMax.first)*(1. + randomPercentMargin);
  double randomBase = etaMinMax.first - (etaMinMax.second - etaMinMax.first)*(randomPercentMargin)/2.;
  double maxEta = etaMinMax.second *= (1 + randomPercentMargin);


  // Initialize random number generator, counters and histograms
  myDice.SetSeed(MY_RANDOM_SEED);
  createResetCounters(tracker, moduleTypeCount);
  createResetCounters(tracker, sensorTypeCount);
  createResetCounters(tracker, moduleTypeCountStubs);

  class LayerNameVisitor : public ConstGeometryVisitor {
    string id_;
  public:
    std::set<string> data;
    LayerNameVisitor(const Tracker& t) { t.accept(*this); }
    void visit(const Barrel& b) { id_ = b.myid(); }
    void visit(const Endcap& e) { id_ = e.myid(); }
    void visit(const Layer& l) { data.insert(id_ + " " + any2str(l.myid())); }
    void visit(const Disk& d) { data.insert(id_ + " " + any2str(d.myid())); }
  };

  LayerNameVisitor layerNames(tracker);

  // Creating the layer hit coverage profiles
  layerEtaCoverageProfile.clear();
  layerEtaCoverageProfileStubs.clear();
  for (auto it = layerNames.data.begin(); it!=layerNames.data.end(); ++it) { // CUIDADO this is horrible code (not mine). refactor!
    TProfile* aProfile = new TProfile(Form("layerEtaCoverageProfileHits%s", it->c_str()), it->c_str(), 200, maxEta, maxEta);
    TProfile* aProfileStubs = new TProfile(Form("layerEtaCoverageProfileStubs%s", it->c_str()), it->c_str(), 200, maxEta, maxEta);
    layerEtaCoverageProfile[*it] = (*aProfile);
    layerEtaCoverageProfileStubs[*it] = (*aProfileStubs);
    delete aProfile;
    delete aProfileStubs;
  }


  etaProfileByType.clear();
  etaProfileByTypeSensors.clear();
  etaProfileByTypeStubs.clear();

  for (std::map <std::string, int>::iterator it = moduleTypeCount.begin();
       it!=moduleTypeCount.end(); it++) {
    TProfile& aProfile = etaProfileByType[(*it).first];
    aProfile.SetBins(100, 0, maxEta);
    aProfile.SetName((*it).first.c_str());
    aProfile.SetTitle((*it).first.c_str());
  }

  for (auto mel : sensorTypeCount) {
    TProfile& aProfileStubs = etaProfileByTypeSensors[mel.first];
    aProfileStubs.SetBins(100, 0, maxEta);
    aProfileStubs.SetName(mel.first.c_str());
    aProfileStubs.SetTitle(mel.first.c_str());
  }

  for (auto mel : moduleTypeCountStubs) {
    TProfile& aProfileStubs = etaProfileByTypeStubs[mel.first];
    aProfileStubs.SetBins(100, 0, maxEta);
    aProfileStubs.SetName(mel.first.c_str());
    aProfileStubs.SetTitle(mel.first.c_str());
  }

  //  ModuleVector allModules;
  double zError = simParms().zErrorCollider();

  // The real simulation
  std::pair <XYZVector, double> aLine;


  int nTracksPerSide = int(pow(nTracks, 0.5));
  int nBlocks = int(nTracksPerSide/2.);
  nTracks = nTracksPerSide*nTracksPerSide;
  mapPhiEta.SetBins(nBlocks, -1*M_PI, M_PI, nBlocks, -maxEta, maxEta);
  TH2I mapPhiEtaCount("mapPhiEtaCount ", "phi Eta hit count", nBlocks, -1*M_PI, M_PI, nBlocks, -maxEta, maxEta);
  totalEtaProfile.Reset();
  totalEtaProfile.SetName("totalEtaProfile");
  totalEtaProfile.SetMarkerStyle(8);
  totalEtaProfile.SetMarkerColor(1);
  totalEtaProfile.SetMarkerSize(1.5);
  totalEtaProfile.SetTitle("Number of modules with at least one hit;#eta;Number of hit modules");
  totalEtaProfile.SetBins(100, 0, maxEta);

  totalEtaProfileSensors.Reset();
  totalEtaProfileSensors.SetName("totalEtaProfileSensors");
  totalEtaProfileSensors.SetMarkerStyle(8);
  totalEtaProfileSensors.SetMarkerColor(1);
  totalEtaProfileSensors.SetMarkerSize(1.5);
  totalEtaProfileSensors.SetTitle("Number of hits;#eta;Number of hits");
  totalEtaProfileSensors.SetBins(100, 0, maxEta);

  totalEtaProfileStubs.Reset();
  totalEtaProfileStubs.SetName("totalEtaProfileStubs");
  totalEtaProfileStubs.SetMarkerStyle(8);
  totalEtaProfileStubs.SetMarkerColor(1);
  totalEtaProfileStubs.SetMarkerSize(1.5);
  totalEtaProfileStubs.SetTitle("Number of modules with a stub;#eta;Number of stubs");
  totalEtaProfileStubs.SetBins(100, 0, maxEta);

  std::map<std::string, int> modulePlotColors; // CUIDADO quick and dirty way of creating a map with all the module colors (a cleaner way would be to have the map already created somewhere else)

  //XYZVector dir(0, 1, 0);
  // Shoot nTracksPerSide^2 tracks
  double angle = M_PI/2/(double)nTracksPerSide;
  for (int i=0; i<nTracksPerSide; i++) {
    for (int j=0; j<nTracksPerSide; j++) {
      // Reset the hit counter
      // Generate a straight track and collect the list of hit modules
      aLine = shootDirection(randomBase, randomSpan);
      std::vector<std::pair<Module*, HitType>> hitModules = trackHit( XYZVector(0, 0, ((myDice.Rndm()*2)-1)* zError), aLine.first, tracker.modules());
      // Reset the per-type hit counter and fill it
      resetTypeCounter(moduleTypeCount);
      resetTypeCounter(sensorTypeCount);
      resetTypeCounter(moduleTypeCountStubs);
      int numStubs = 0;
      int numHits = 0;
      for (auto& mh : hitModules) {
        moduleTypeCount[mh.first->moduleType()]++;
        if (mh.second & HitType::INNER) {
          sensorTypeCount[mh.first->moduleType()]++;
          numHits++;
        }
        if (mh.second & HitType::OUTER) {
          sensorTypeCount[mh.first->moduleType()]++;
          numHits++;
        }
        if (mh.second == HitType::STUB) {
          moduleTypeCountStubs[mh.first->moduleType()]++;
          numStubs++;
        }
        modulePlotColors[mh.first->moduleType()] = mh.first->plotColor();
      }
      // Fill the module type hit plot
      for (std::map <std::string, int>::iterator it = moduleTypeCount.begin(); it!=moduleTypeCount.end(); it++) {
        etaProfileByType[(*it).first].Fill(fabs(aLine.second), (*it).second);
      }

      for (auto& mel : sensorTypeCount) {
        etaProfileByTypeSensors[mel.first].Fill(fabs(aLine.second), mel.second);
      }

      for (auto& mel : moduleTypeCountStubs) {
        etaProfileByTypeStubs[mel.first].Fill(fabs(aLine.second), mel.second);
      }
      // Fill other plots
      mapPhiEta.Fill(aLine.first.Phi(), aLine.second, hitModules.size()); // phi, eta 2d plot
      mapPhiEtaCount.Fill(aLine.first.Phi(), aLine.second);               // Number of shot tracks

      totalEtaProfile.Fill(fabs(aLine.second), hitModules.size());                // Total number of hits
      totalEtaProfileSensors.Fill(fabs(aLine.second), numHits);
      totalEtaProfileStubs.Fill(fabs(aLine.second), numStubs); 

      for (auto layerName : layerNames.data) {
        int layerHit = 0;
        int layerStub = 0;
        for (auto mh : hitModules) {
          UniRef ur = mh.first->uniRef();
          if (layerName == (ur.cnt + " " + any2str(ur.layer))) {
            layerHit=1;
            if (mh.second == HitType::STUB) layerStub=1;
            if (layerHit && layerStub) break;
          }
        }
        layerEtaCoverageProfile[layerName].Fill(aLine.second, layerHit);
        layerEtaCoverageProfileStubs[layerName].Fill(aLine.second, layerStub);
      }

    }
  }

  // Create and archive for saving our 2D map of hits
  double hitCount;
  double trackCount;
  for (int nx=0; nx<=mapPhiEtaCount.GetNbinsX()+1; nx++) {
    for (int ny=0; ny<=mapPhiEtaCount.GetNbinsY()+1; ny++) {
      trackCount=mapPhiEtaCount.GetBinContent(nx, ny);
      if (trackCount>0) {
        hitCount=mapPhiEta.GetBinContent(nx, ny);
        mapPhiEta.SetBinContent(nx, ny, hitCount/trackCount);
      }
    }
  }

  savingGeometryV.push_back(mapPhiEta);

  // Eta profile compute
  //TProfile *myProfile;

  etaProfileCanvas.cd();
  savingGeometryV.push_back(etaProfileCanvas);

  //TProfile* total = total2D.ProfileX("etaProfileTotal");
  char profileName_[256];
  sprintf(profileName_, "etaProfileTotal%d", bsCounter++);
  // totalEtaProfile = TProfile(*total2D.ProfileX(profileName_));
  savingGeometryV.push_back(totalEtaProfile);
  if (totalEtaProfile.GetMaximum()<maximum_n_planes) totalEtaProfile.SetMaximum(maximum_n_planes);
  if (totalEtaProfileSensors.GetMaximum()<maximum_n_planes) totalEtaProfileSensors.SetMaximum(maximum_n_planes);
  if (totalEtaProfileStubs.GetMaximum()<maximum_n_planes) totalEtaProfileStubs.SetMaximum(maximum_n_planes);
  totalEtaProfile.Draw();
  totalEtaProfileSensors.Draw();
  totalEtaProfileStubs.Draw();
  for (std::map <std::string, TProfile>::iterator it = etaProfileByType.begin();
       it!=etaProfileByType.end(); it++) {
    TProfile* myProfile=(TProfile*)it->second.Clone();
    savingGeometryV.push_back(*myProfile); // TODO: remove savingGeometryV everywhere :-) [VERY obsolete...]
    myProfile->SetMarkerStyle(8);
    myProfile->SetMarkerColor(Palette::color(modulePlotColors[it->first]));
    myProfile->SetMarkerSize(1);
    std::string profileName = "etaProfile"+(*it).first;
    myProfile->SetName(profileName.c_str());
    myProfile->SetTitle((*it).first.c_str());
    myProfile->GetXaxis()->SetTitle("eta");
    myProfile->GetYaxis()->SetTitle("Number of hit modules");
    myProfile->Draw("same");
    typeEtaProfile.push_back(*myProfile);
  }

  for (std::map <std::string, TProfile>::iterator it = etaProfileByTypeSensors.begin();
       it!=etaProfileByTypeSensors.end(); it++) {
    TProfile* myProfile=(TProfile*)it->second.Clone();
    myProfile->SetMarkerStyle(8);
    myProfile->SetMarkerColor(Palette::color(modulePlotColors[it->first]));
    myProfile->SetMarkerSize(1);
    std::string profileName = "etaProfileSensors"+(*it).first;
    myProfile->SetName(profileName.c_str());
    myProfile->SetTitle((*it).first.c_str());
    myProfile->GetXaxis()->SetTitle("eta");
    myProfile->GetYaxis()->SetTitle("Number of hits");
    myProfile->Draw("same");
    typeEtaProfileSensors.push_back(*myProfile);
  }

  for (std::map <std::string, TProfile>::iterator it = etaProfileByTypeStubs.begin();
       it!=etaProfileByTypeStubs.end(); it++) {
    TProfile* myProfile=(TProfile*)it->second.Clone();
    myProfile->SetMarkerStyle(8);
    myProfile->SetMarkerColor(Palette::color(modulePlotColors[it->first]));
    myProfile->SetMarkerSize(1);
    std::string profileName = "etaProfileStubs"+(*it).first;
    myProfile->SetName(profileName.c_str());
    myProfile->SetTitle((*it).first.c_str());
    myProfile->GetXaxis()->SetTitle("eta");
    myProfile->GetYaxis()->SetTitle("Number of stubs");
    myProfile->Draw("same");
    typeEtaProfileStubs.push_back(*myProfile);
  }


  // Record the fraction of hits per module
  hitDistribution.SetBins(nTracks, 0 , 1);
  savingGeometryV.push_back(hitDistribution);
  for (auto m : tracker.modules()) {
    hitDistribution.Fill(m->numHits()/double(nTracks));
  }


  std::map<std::string, int> typeToCount;
  std::map<std::string, double> typeToPower;
  std::map<std::string, double> typeToSurface;

  for (auto aModule : tracker.modules()) {
    string aSensorType = aModule->moduleType();
    typeToCount[aSensorType] ++;
    typeToSurface[aSensorType] += aModule->area() / 1e6; // in mq
    typeToPower[aSensorType] += aModule->sensorPowerConsumption() / 1e3; // in kW
  }

  int iPoints = 0;
  for (std::map<std::string, int>::iterator typesIt = typeToCount.begin();
       typesIt != typeToCount.end(); ++typesIt ) {
    string aSensorType = typesIt->first;
    powerDensity.SetPoint(iPoints++,
                          typeToSurface[aSensorType],
                          typeToPower[aSensorType] / typeToSurface[aSensorType] );
  }
  return;
}

// public
// TODO!!!
// Creates the geometry objects geomLite
// (now they are canvases, but in the future
// they could be just lists of 3d poly objects)
// Moreover now we create them by calling the tracker object, which seems improper
void Analyzer::createGeometryLite(Tracker& tracker) {
  if (!(geomLiteCreated &&
        geomLiteXYCreated &&
        geomLiteYZCreated &&
        geomLiteECCreated)) {
    tracker.createGeometry(true);
    geomLiteCreated=true;
    geomLiteXYCreated=true;
    geomLiteYZCreated=true;
    geomLiteECCreated=true;
  }
  geomLite = tracker.getGeomLite();
  geomLiteXY = tracker.getGeomLiteXY();
  geomLiteYZ = tracker.getGeomLiteYZ();
  geomLiteEC = tracker.getGeomLiteEC();
}

    // private
    /**
     * Creates a module type map
     * It sets a different integer for each one
     * @param tracker the tracker to be analyzed
     * @param moduleTypeCount the map to count the different module types
     * @return the total number of module types
     */
    int Analyzer::createResetCounters(Tracker& tracker, std::map <std::string, int> &moduleTypeCount) {
      ModuleVector result;
      LayerVector::iterator layIt;
      ModuleVector* moduleV;
      ModuleVector::iterator modIt;

      std::string aType;
      int typeCounter=0;

      for (auto m : tracker.modules()) {
          aType = m->moduleType();
          m->resetHits();
          if (moduleTypeCount.find(aType)==moduleTypeCount.end()) {
            moduleTypeCount[aType]=typeCounter++;
          }
      }

      return(typeCounter);
    }

    // private
    /**
     * Shoots directions with random (flat) phi, random (flat) pseudorapidity
     * gives also the direction's eta
     * @param minEta minimum eta to shoot tracks
     * @param spanEta difference between minimum and maximum eta
     * @return the pair of value: pointing XYZVector and eta of the track
     */
    std::pair <XYZVector, double > Analyzer::shootDirection(double minEta, double spanEta) {
      std::pair <XYZVector, double> result;

      double eta;
      double phi;
      double theta;

      // phi is random [0, 2pi)
      phi = myDice.Rndm() * 2 * M_PI; // debug

      // eta is random (-4, 4]
      eta = myDice.Rndm() * spanEta + minEta;
      theta=2*atan(exp(-1*eta));

      // Direction
      result.first  = XYZVector(cos(phi)*sin(theta), sin(phi)*sin(theta), cos(theta));
      result.second = eta;
      return result;
    }

    // private
    /**
     * Checks whether a track would hit a module
     * @param origin XYZVector of origin of the track
     * @param direction pointing XYZVector of the track
     * @param moduleV vector of modules to be checked
     * @return the vector of hit modules
     */
    std::vector<std::pair<Module*, HitType>> Analyzer::trackHit(const XYZVector& origin, const XYZVector& direction, Tracker::Modules& moduleV) {
      std::vector<std::pair<Module*, HitType>> result;
      double distance;
      static const double BoundaryEtaSafetyMargin = 5. ; // track origin shift in units of zError to compute boundaries

      //static std::ofstream ofs("hits.txt");
      for (auto& m : moduleV) {
        // A module can be hit if it fits the phi (precise) contraints
        // and the eta constaints (taken assuming origin within 5 sigma)
        if (m->couldHit(direction, simParms().zErrorCollider()*BoundaryEtaSafetyMargin)) {
          auto h = m->checkTrackHits(origin, direction); 
          if (h.second != HitType::NONE) {
            result.push_back(std::make_pair(m,h.second));
          }
        }
      }
      return result;
    }

    // Resets a module type counter
    void Analyzer::resetTypeCounter(std::map <std::string, int> &modTypes) {
      for (std::map <std::string, int>::iterator it = modTypes.begin();
           it!=modTypes.end(); it++) {
        (*it).second = 0;
      }
    }

    double Analyzer::diffclock(clock_t clock1, clock_t clock2) {
      double diffticks=clock1-clock2;
      double diffms=(diffticks*1000)/CLOCKS_PER_SEC;
      return diffms;
    }

    std::vector<TObject> Analyzer::getSavingVector() {
      std::vector<TObject> result;
      std::vector<TObject>::iterator it;

      for (it=savingGeometryV.begin(); it!=savingGeometryV.end(); ++it) {
        result.push_back(*it);
      }
      for (it=savingMaterialV.begin(); it!=savingMaterialV.end(); ++it) {
        result.push_back(*it);
      }
      return result;

    }


    void Analyzer::computeBandwidth(Tracker& tracker) {
      BandwidthVisitor bv(chanHitDistribution, bandwidthDistribution, bandwidthDistributionSparsified);
      simParms_->accept(bv);
      tracker.accept(bv);
    }


    std::vector<double> Analyzer::average(TGraph& myGraph, std::vector<double> cuts) {
      std::vector<double> averages;
      if (cuts.size()<2) return averages;
      std::sort(cuts.begin(), cuts.end());
      int iBorder;
      int nBoarders=cuts.size();
      double valuesCount, valuesSum;
      double vx, vy;
      for (iBorder=0; iBorder<nBoarders-1; ++iBorder) {
        // Here we have a cut between
        // cuts[iBorder] and cuts[iBorder+1]

        //std::cerr << cuts[iBorder] << "< x <= "
        //<< cuts[iBorder+1] << std::endl;

        // Average on points within the cut
        valuesSum=0;
        valuesCount=0;
        for (int iPoint=0; iPoint<myGraph.GetN(); ++iPoint) {
          myGraph.GetPoint(iPoint, vx, vy);
          if ((vx>=cuts[iBorder])
              && (vx<cuts[iBorder+1])) {
            valuesCount++;
            valuesSum+=vy;
          }
        }
        averages.push_back(valuesSum/valuesCount);
      }

      return averages;
    }


    std::map<int, TGraph>& Analyzer::getRhoGraphs(bool ideal, bool isTrigger) {
      int attribute = GraphBag::buildAttribute(ideal, isTrigger);
      attribute |= GraphBag::RhoGraph_Pt;
      return myGraphBag.getGraphs(attribute);
    }

    std::map<int, TGraph>& Analyzer::getPhiGraphs(bool ideal, bool isTrigger) {
      int attribute = GraphBag::buildAttribute(ideal, isTrigger);
      attribute |= GraphBag::PhiGraph_Pt;
      return myGraphBag.getGraphs(attribute);
    }

    std::map<int, TGraph>& Analyzer::getDGraphs(bool ideal, bool isTrigger) {
      int attribute = GraphBag::buildAttribute(ideal, isTrigger);
      attribute |= GraphBag::DGraph_Pt;
      return myGraphBag.getGraphs(attribute);
    }

    std::map<int, TGraph>& Analyzer::getCtgThetaGraphs(bool ideal, bool isTrigger) {
      int attribute = GraphBag::buildAttribute(ideal, isTrigger);
      attribute |= GraphBag::CtgthetaGraph_Pt;
      return myGraphBag.getGraphs(attribute);
    }

    std::map<int, TGraph>& Analyzer::getZ0Graphs(bool ideal, bool isTrigger) {
      int attribute = GraphBag::buildAttribute(ideal, isTrigger);
      attribute |= GraphBag::Z0Graph_Pt;
     return myGraphBag.getGraphs(attribute);
    }

    std::map<int, TGraph>& Analyzer::getPGraphs(bool ideal, bool isTrigger) {
      int attribute = GraphBag::buildAttribute(ideal, isTrigger);
      attribute |= GraphBag::PGraph_Pt;
      return myGraphBag.getGraphs(attribute);
    }

    TH1D& Analyzer::getHistoOptimalSpacing(bool actualWindow) {
      if (actualWindow) return optimalSpacingDistributionAW;
      else return optimalSpacingDistribution;
    }

  }
<|MERGE_RESOLUTION|>--- conflicted
+++ resolved
@@ -133,94 +133,7 @@
 				       int etaSteps,
 				       MaterialBudget* pm) {
 
-<<<<<<< HEAD
   double efficiency = simParms().efficiency();
-=======
-
-    /*TCanvas* cc = new TCanvas();
-      cc->cd();
-      TFile *_file0 = TFile::Open("mm.root");
-      TProfile* mm = (TProfile*)_file0->FindObjectAny("mm");
-      cc->SetLogy();
-      mm->Draw();
-      TAxis* myAxis = mm->GetXaxis();
-      double xmin = myAxis->GetXmin();
-      double xmax = myAxis->GetXmax();
-      TF1* hypSec = new TF1("hypSec", "1/cosh(x)", xmin, xmax);
-      TProfile* newmm = (TProfile*)mm->Clone();
-      newmm->Multiply(hypSec);
-      newmm->GetYaxis()->SetTitle("#Delta#eta");
-      newmm->SetTitle("Pseudorapidity resolution");
-      cc = new TCanvas();
-      cc->cd();
-      cc->SetLogy();
-      newmm->Draw();*/
-
-    TCanvas *c1 = new TCanvas("c1","Profile histogram example",200,10,700,500);
-
-    TProfile* profXBar;
-    profXBar  = new TProfile("hprof","Resolution on local X coordinate for pixel barrel modules (L1 and L2 : LS, L3 and L4 : LS)",100,-0.4,0.3,0,30);
-    profXBar->GetYaxis()->SetRangeUser(0,30);
-    profXBar->GetXaxis()->SetTitle("cotg(alpha)");
-    profXBar->GetYaxis()->SetTitle("resolutionLocalX [um]");
-    profXBar->GetXaxis()->CenterTitle();
-    profXBar->GetYaxis()->CenterTitle();
-
-    TProfile* profYBar;
-    profYBar = new TProfile("hprof","Resolution on local Y coordinate for pixel barrel modules (L1 and L2 : LS, L3 and L4 : LS)",100,0,5,0,60);
-    profYBar->GetYaxis()->SetRangeUser(0,60);
-    profYBar->GetXaxis()->SetTitle("|cotg(beta)|");
-    profYBar->GetYaxis()->SetTitle("resolutionLocalY [um]");
-    profYBar->GetXaxis()->CenterTitle();
-    profYBar->GetYaxis()->CenterTitle();
-
-    TProfile* profXEnd;
-    profXEnd  = new TProfile("hprof","Resolution on local X coordinate for pixel endcap modules (R1 and R2 : SS, R3 : SS)",100,-0.45,-0.25,0,30);
-    profXEnd->GetYaxis()->SetRangeUser(0,30);
-    profXEnd->GetXaxis()->SetTitle("cotg(alpha)");
-    profXEnd->GetYaxis()->SetTitle("resolutionLocalX [um]");
-    profXEnd->GetXaxis()->CenterTitle();
-    profXEnd->GetYaxis()->CenterTitle();
-
-    TProfile* profYEnd;
-    profYEnd  = new TProfile("hprof","Resolution on local Y coordinate for pixel endcap modules (R1 and R2 : SS, R3 : SS)",100,0.25,0.5,0,60);
-    profYEnd->GetYaxis()->SetRangeUser(0,60);
-    profYEnd->GetXaxis()->SetTitle("|cotg(beta)|");
-    profYEnd->GetYaxis()->SetTitle("resolutionLocalY [um]");
-    profYEnd->GetXaxis()->CenterTitle();
-    profYEnd->GetYaxis()->CenterTitle();
-
-
-    TH1D *histXBar = new TH1D("hist","Resolution on local X coordinate for pixel barrel modules (L1 and L2 : LS, L3 and L4 : LS)",500,0,30);
-    histXBar->GetXaxis()->SetTitle("resolutionLocalX [um]");
-    histXBar->GetXaxis()->CenterTitle();
-
-    TH1D *histYBar = new TH1D("hist","Resolution on local Y coordinate for pixel barrel modules (L1 and L2 : LS, L3 and L4 : LS)",500,0,60);
-    histYBar->GetXaxis()->SetTitle("resolutionLocalY [um]");
-    histYBar->GetXaxis()->CenterTitle();
-
-    TH1D *histXEnd = new TH1D("hist","Resolution on local X coordinate for pixel endcap modules (R1 and R2 : SS, R3 : SS)",500,0,30);
-    histXEnd->GetXaxis()->SetTitle("resolutionLocalX [um]");
-    histXEnd->GetXaxis()->CenterTitle();
-
-    TH1D *histYEnd = new TH1D("hist","Resolution on local Y coordinate for pixel endcap modules (R1 and R2 : SS, R3 : SS)",500,0,60);
-    histYEnd->GetXaxis()->SetTitle("resolutionLocalY [um]");
-    histYEnd->GetXaxis()->CenterTitle();
-
-
-
-    TProfile* profXBar0  = new TProfile("hprof","Resolution on local X coordinate for pixel barrel modules (L1 and L2 : LS, L3 and L4 : LS)",100,-0.4,0.3,0,30); 
-    TProfile* profYBar0 = new TProfile("hprof","Resolution on local Y coordinate for pixel barrel modules (L1 and L2 : LS, L3 and L4 : LS)",100,0,5,0,60);
-    TProfile* profXEnd0  = new TProfile("hprof","Resolution on local X coordinate for pixel endcap modules (R1 and R2 : SS, R3 : SS)",100,-0.45,-0.25,0,30);
-    TProfile* profYEnd0  = new TProfile("hprof","Resolution on local Y coordinate for pixel endcap modules (R1 and R2 : SS, R3 : SS)",100,0.25,0.5,0,60);
-    TH1D *histXBar0 = new TH1D("hist","Resolution on local X coordinate for pixel barrel modules (L1 and L2 : LS, L3 and L4 : LS)",500,0,30);
-    TH1D *histYBar0 = new TH1D("hist","Resolution on local Y coordinate for pixel barrel modules (L1 and L2 : LS, L3 and L4 : LS)",500,0,60);
-    TH1D *histXEnd0 = new TH1D("hist","Resolution on local X coordinate for pixel endcap modules (R1 and R2 : SS, R3 : SS)",500,0,30);
-    TH1D *histYEnd0 = new TH1D("hist","Resolution on local Y coordinate for pixel endcap modules (R1 and R2 : SS, R3 : SS)",500,0,60);
-
-
-    double efficiency = simParms().efficiency();
->>>>>>> 9781279f
 
   materialTracksUsed = etaSteps;
 
@@ -293,13 +206,9 @@
             // Active+passive material
             Track trackPt(track);
             trackPt.setTransverseMomentum(pT);
-<<<<<<< HEAD
-            trackPt.computeErrors();
-=======
             trackPt.pruneHits();
             if (trackPt.nActiveHits(true)<=2) continue; 
-            trackPt.computeErrors(profXBar, profYBar, profXEnd, profYEnd, histXBar, histYBar, histXEnd, histYEnd);
->>>>>>> 9781279f
+            trackPt.computeErrors();
             TrackCollectionMap &myMap     = taggedTrackPtCollectionMap[tag];
             TrackCollection &myCollection = myMap[parameter];
             myCollection.push_back(trackPt);
@@ -318,13 +227,9 @@
             // Active+passive material
             Track trackP(track);
             trackP.setTransverseMomentum(pT);
-<<<<<<< HEAD
-            trackP.computeErrors();
-=======
             trackP.pruneHits();
             if (trackP.nActiveHits(true)<=2) continue; 
-            trackP.computeErrors(profXBar0, profYBar0, profXEnd0, profYEnd0, histXBar0, histYBar0, histXEnd0, histYEnd0);
->>>>>>> 9781279f
+            trackP.computeErrors();
             TrackCollectionMap &myMapII     = taggedTrackPCollectionMap[tag];
             TrackCollection &myCollectionII = myMapII[parameter];
             myCollectionII.push_back(trackP);
