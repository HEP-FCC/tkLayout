/**
 * @file Analyzer.cc
 * @brief This is the implementation of the class that analyses a material budget
 */
#include <TH1D.h>
#include <TH2D.h>
#include <Analyzer.h>
#include <TProfile.h>
#include <TLegend.h>
#include <Palette.h>

#include "AnalyzerVisitors/MaterialBillAnalyzer.h"

#undef MATERIAL_SHADOW

#include <TError.h>
Int_t gErrorIgnoreLevel = kError;

namespace insur {

  int Analyzer::bsCounter =0;

  const double Analyzer::ZeroHitsRequired = 0;
  const double Analyzer::OneHitRequired = 0.0001;







  // public
  /**
   * A comparison function for the first elements in two pairs of integers.
   * @param p The first pair
   * @param q The second pair
   * @return True if <i>p.first</i> is smaller than <i>q.first</i>, false otherwise
   */
  bool compareIntPairFirst(std::pair<int, int> p, std::pair<int, int> q) {
    return (p.first < q.first);
  }

  /**
   * A comparison function for the second elements in two pairs of integers.
   * @param p The first pair
   * @param q The second pair
   * @return True if <i>p.second</i> is smaller than <i>q.second</i>, false otherwise
   */
  bool compareIntPairSecond(std::pair<int, int> p, std::pair<int, int> q) {
    return (p.second < q.second);
  }

  /**
   * The constructor sets a number of internal constants.
   */
  Analyzer::Analyzer() {
    // Not strictly necessary, but it's useful to keep
    // the color the same for the most used module types
    lastPickedColor = 1;
    //colorPicker("pt2S");
    //colorPicker("rphi");
    //colorPicker("stereo");
    //colorPicker("ptIn");
    geomLite           = nullptr; geomLiteCreated=false;
    geomLiteXY         = nullptr; geomLiteXYCreated=false;
    geomLiteYZ         = nullptr; geomLiteYZCreated=false;
    geomLiteEC         = nullptr; geomLiteECCreated=false;
    geometryTracksUsed = 0;
    materialTracksUsed = 0;
  }

  // private
  /* High-level function finding all hits for a given tracker (and pixel)
   * and adding them to the track. The total crossed material is returned.
   * @param mb A reference to the instance of <i>MaterialBudget</i> that is to be analysed
   * @param momenta A list of momentum values for which to perform the efficiency measurements
   * @param etaSteps The number of wedges in the fan of tracks covered by the eta scan
   * @param pm A pointer to a second material budget associated to a pixel detector; may be <i>NULL</i>
   * @return the total crossed material amount
   */
  Material Analyzer::findAllHits(MaterialBudget& mb, MaterialBudget* pm, 
                                 double& eta, double& theta, double& phi, Track& track) {
    Material totalMaterial;
    //      active volumes, barrel
    totalMaterial  = findHitsModules(mb.getBarrelModuleCaps(), eta, theta, phi, track);
    //      active volumes, endcap
    totalMaterial += findHitsModules(mb.getEndcapModuleCaps(), eta, theta, phi, track);
    //      services, barrel
    totalMaterial += findHitsInactiveSurfaces(mb.getInactiveSurfaces().getBarrelServices(), eta, theta, track);
    //      services, endcap
    totalMaterial += findHitsInactiveSurfaces(mb.getInactiveSurfaces().getEndcapServices(), eta, theta, track);
    //      supports
    totalMaterial += findHitsInactiveSurfaces(mb.getInactiveSurfaces().getSupports(), eta, theta, track);
    //      pixels, if they exist
    if (pm != NULL) {
      totalMaterial += findHitsModules(pm->getBarrelModuleCaps(), eta, theta, phi, track, true);
      totalMaterial += findHitsModules(pm->getEndcapModuleCaps(), eta, theta, phi, track, true);
      totalMaterial += findHitsInactiveSurfaces(pm->getInactiveSurfaces().getBarrelServices(), eta, theta, track, true);
      totalMaterial += findHitsInactiveSurfaces(pm->getInactiveSurfaces().getEndcapServices(), eta, theta, track, true);
      totalMaterial += findHitsInactiveSurfaces(pm->getInactiveSurfaces().getSupports(), eta, theta, track, true);
    }
    return totalMaterial;
  }


  /* TODO: finish this :-)
void Analyzer::createTaggedTrackCollection(std::vector<MaterialBudget*> materialBudgets,
                                           int etaSteps,
                                           double maxEta,
                                           bool forceClean = false) {
  
  if (forceClean) taggedTrackCollectionMap_.clear();
  if (taggedTrackCollectionMap_.size()!=0) return;
    
  double etaStep, eta, theta, phi;
  
  // prepare etaStep, phiStep, nTracks, nScans
  if (etaSteps > 1) etaStep = maxEta / (double)(etaSteps - 1);
  else etaStep = maxEta;
  const int nTracks& = etaSteps;

  
        
}
    
  */                                

  void Analyzer::analyzeTaggedTracking(MaterialBudget& mb,
				       const std::vector<double>& momenta,
				       const std::vector<double>& triggerMomenta,
				       const std::vector<double>& thresholdProbabilities,
				       int etaSteps,
				       MaterialBudget* pm) {


    /*TCanvas* cc = new TCanvas();
      cc->cd();
      TFile *_file0 = TFile::Open("mm.root");
      TProfile* mm = (TProfile*)_file0->FindObjectAny("mm");
      cc->SetLogy();
      mm->Draw();
      TAxis* myAxis = mm->GetXaxis();
      double xmin = myAxis->GetXmin();
      double xmax = myAxis->GetXmax();
      TF1* hypSec = new TF1("hypSec", "1/cosh(x)", xmin, xmax);
      TProfile* newmm = (TProfile*)mm->Clone();
      newmm->Multiply(hypSec);
      newmm->GetYaxis()->SetTitle("#Delta#eta");
      newmm->SetTitle("Pseudorapidity resolution");
      cc = new TCanvas();
      cc->cd();
      cc->SetLogy();
      newmm->Draw();*/

    TCanvas *c1 = new TCanvas("c1","Profile histogram example",200,10,700,500);

    TProfile* profXBar;
    profXBar  = new TProfile("hprof","Resolution on local X coordinate for pixel barrel modules (L1 and L2 : LS, L3 and L4 : LS)",100,-0.4,0.3,0,30);
    profXBar->GetYaxis()->SetRangeUser(0,30);
    profXBar->GetXaxis()->SetTitle("cotg(alpha)");
    profXBar->GetYaxis()->SetTitle("resolutionLocalX [um]");
    profXBar->GetXaxis()->CenterTitle();
    profXBar->GetYaxis()->CenterTitle();

    TProfile* profYBar;
    profYBar = new TProfile("hprof","Resolution on local Y coordinate for pixel barrel modules (L1 and L2 : LS, L3 and L4 : LS)",100,0,5,0,60);
    profYBar->GetYaxis()->SetRangeUser(0,60);
    profYBar->GetXaxis()->SetTitle("|cotg(beta)|");
    profYBar->GetYaxis()->SetTitle("resolutionLocalY [um]");
    profYBar->GetXaxis()->CenterTitle();
    profYBar->GetYaxis()->CenterTitle();

    TProfile* profXEnd;
    profXEnd  = new TProfile("hprof","Resolution on local X coordinate for pixel endcap modules (R1 and R2 : SS, R3 : SS)",100,-0.45,-0.25,0,30);
    profXEnd->GetYaxis()->SetRangeUser(0,30);
    profXEnd->GetXaxis()->SetTitle("cotg(alpha)");
    profXEnd->GetYaxis()->SetTitle("resolutionLocalX [um]");
    profXEnd->GetXaxis()->CenterTitle();
    profXEnd->GetYaxis()->CenterTitle();

    TProfile* profYEnd;
    profYEnd  = new TProfile("hprof","Resolution on local Y coordinate for pixel endcap modules (R1 and R2 : SS, R3 : SS)",100,0.25,0.5,0,40);
    profYEnd->GetYaxis()->SetRangeUser(0,40);
    profYEnd->GetXaxis()->SetTitle("|cotg(beta)|");
    profYEnd->GetYaxis()->SetTitle("resolutionLocalY [um]");
    profYEnd->GetXaxis()->CenterTitle();
    profYEnd->GetYaxis()->CenterTitle();


    TH1D *histXBar = new TH1D("hist","Resolution on local X coordinate for pixel barrel modules (L1 and L2 : LS, L3 and L4 : LS)",500,0,30);
    histXBar->GetXaxis()->SetTitle("resolutionLocalX [um]");
    histXBar->GetXaxis()->CenterTitle();

    TH1D *histYBar = new TH1D("hist","Resolution on local Y coordinate for pixel barrel modules (L1 and L2 : LS, L3 and L4 : LS)",500,0,60);
    histYBar->GetXaxis()->SetTitle("resolutionLocalY [um]");
    histYBar->GetXaxis()->CenterTitle();

    TH1D *histXEnd = new TH1D("hist","Resolution on local X coordinate for pixel endcap modules (R1 and R2 : SS, R3 : SS)",500,0,30);
    histXEnd->GetXaxis()->SetTitle("resolutionLocalX [um]");
    histXEnd->GetXaxis()->CenterTitle();

    TH1D *histYEnd = new TH1D("hist","Resolution on local Y coordinate for pixel endcap modules (R1 and R2 : SS, R3 : SS)",500,0,40);
    histYEnd->GetXaxis()->SetTitle("resolutionLocalY [um]");
    histYEnd->GetXaxis()->CenterTitle();



    double efficiency = simParms().efficiency();

  materialTracksUsed = etaSteps;

  int nTracks;
  double etaStep, eta, theta, phi;

  // prepare etaStep, phiStep, nTracks, nScans
  if (etaSteps > 1) etaStep = getEtaMaxTrigger() / (double)(etaSteps - 1);
  else etaStep = getEtaMaxTrigger();
  nTracks = etaSteps;

  // prepareTriggerPerformanceHistograms(nTracks, getEtaMaxTrigger(), triggerMomenta, thresholdProbabilities);

  // reset the list of tracks
  //std::map<string, std::vector<Track>> tv;
  //std::map<string, std::vector<Track>> tvIdeal;
  std::map<std::string, TrackCollectionMap> taggedTrackPtCollectionMap;
  std::map<std::string, TrackCollectionMap> taggedTrackPCollectionMap;
  std::map<std::string, TrackCollectionMap> taggedTrackPtCollectionMapIdeal;
  std::map<std::string, TrackCollectionMap> taggedTrackPCollectionMapIdeal;


  for (int i_eta = 0; i_eta < nTracks; i_eta++) {
<<<<<<< HEAD
    phi = myDice.Rndm() * PI * 2.0;
    //phi = 0.;
=======
    phi = myDice.Rndm() * M_PI * 2.0;
>>>>>>> 3382eb46
    Material tmp;
    Track track;
    eta = i_eta * etaStep;
    theta = 2 * atan(exp(-eta));
    //std::cout << " track's phi = " << phi << std::endl; 
    track.setTheta(theta);      
    track.setPhi(phi);

    tmp = findAllHits(mb, pm, eta, theta, phi, track);

    // Debug: material amount
    // std::cerr << "eta = " << eta
    //           << ", material.radiation = " << tmp.radiation
    //           << ", material.interaction = " << tmp.interaction
    //           << std::endl;

    // TODO: add the beam pipe as a user material eveywhere!
    // in a coherent way
    // Add the hit on the beam pipe
    Hit* hit = new Hit(23./sin(theta));
    hit->setOrientation(Hit::Horizontal);
    hit->setObjectKind(Hit::Inactive);
    Material beamPipeMat;
    beamPipeMat.radiation = 0.0023 / sin(theta);
    beamPipeMat.interaction = 0.0019 / sin(theta);
    hit->setCorrectedMaterial(beamPipeMat);
    track.addHit(hit);

    if (!track.noHits()) {
      for (string tag : track.tags()) {
        track.keepTaggedOnly(tag);
        if (simParms().useIPConstraint()) track.addIPConstraint(simParms().rError(), simParms().zErrorCollider());
        track.sort();
        track.setTriggerResolution(true); // TODO: remove this (?)

        if (efficiency!=1) track.addEfficiency(efficiency, false);
        if (track.nActiveHits(true)>2) { // At least 3 points are needed to measure the arrow
<<<<<<< HEAD
          // For each transverse momentum
          // compute the tracks error
          for (const auto& ptit : momenta ) {
            int parameter = ptit * 1000;       // <SMe> we store p or pT in MeV as int (key to the map) </SMe>
            double transverseMomentum = ptit;  // <SMe> we assign the selected /transverse/ momentum to the track (in GeV) </SMe>
            // parameter is pT in this case
            track.setTransverseMomentum(transverseMomentum);
            track.computeErrors(profXBar, profYBar, profXEnd, profYEnd, histXBar, histYBar, histXEnd, histYEnd);
            TrackCollectionMap &myMap = taggedTrackCollectionMap[tag];
=======

          // For each momentum/transverse momentum compute the tracks error
          for (const auto& pIter : momenta ) {
            int    parameter = pIter * 1000; // Store p or pT in MeV as int (key to the map)
            double momentum  = pIter;

            // Case I) Initial momentum is equal to pT
            double pT = momentum;

            // Active+passive material
            Track trackPt(track);
            trackPt.setTransverseMomentum(pT);
            trackPt.computeErrors();
            TrackCollectionMap &myMap     = taggedTrackPtCollectionMap[tag];
>>>>>>> 3382eb46
            TrackCollection &myCollection = myMap[parameter];
            myCollection.push_back(trackPt);

<<<<<<< HEAD
            Track idealTrack(track);
            idealTrack.removeMaterial();
            idealTrack.computeErrors(profXBar, profYBar, profXEnd, profYEnd, histXBar, histYBar, histXEnd, histYEnd);
            TrackCollectionMap &myMapIdeal = taggedTrackCollectionMapIdeal[tag];
=======
            // Ideal (no material)
            Track idealTrackPt(trackPt);
            idealTrackPt.removeMaterial();
            idealTrackPt.computeErrors();
            TrackCollectionMap &myMapIdeal     = taggedTrackPtCollectionMapIdeal[tag];
>>>>>>> 3382eb46
            TrackCollection &myCollectionIdeal = myMapIdeal[parameter];
            myCollectionIdeal.push_back(idealTrackPt);

            // Case II) Initial momentum is equal to p
            pT = momentum*sin(theta);

            // Active+passive material
            Track trackP(track);
            trackP.setTransverseMomentum(pT);
            trackP.computeErrors();
            TrackCollectionMap &myMapII     = taggedTrackPCollectionMap[tag];
            TrackCollection &myCollectionII = myMapII[parameter];
            myCollectionII.push_back(trackP);

            // Ideal (no material)
            Track idealTrackP(trackP);
            idealTrackP.removeMaterial();
            idealTrackP.computeErrors();
            TrackCollectionMap &myMapIdealII     = taggedTrackPCollectionMapIdeal[tag];
            TrackCollection &myCollectionIdealII = myMapIdealII[parameter];
            myCollectionIdealII.push_back(idealTrackP);
          }
        }    
      }
    }
  }

  // Momentum = Pt
  for (/*const*/ auto& ttcmIt : taggedTrackPtCollectionMap) {
    const string& myTag = ttcmIt.first;
    clearGraphsPt(GraphBag::RealGraph, myTag);
    /*const*/ TrackCollectionMap& myTrackCollection = ttcmIt.second;
    for (const auto& tcmIt : myTrackCollection) {
      const int &parameter = tcmIt.first;
      const TrackCollection& myCollection = tcmIt.second;
      //std::cout << myCollection.size() << std::endl;
      calculateGraphsConstPt(parameter, myCollection, GraphBag::RealGraph, myTag);
    }
  }
  for (/*const*/ auto& ttcmIt : taggedTrackPtCollectionMapIdeal) {
    const string& myTag = ttcmIt.first;
    clearGraphsPt(GraphBag::IdealGraph, myTag);
    /*const*/ TrackCollectionMap& myTrackCollection = ttcmIt.second;
    for (const auto& tcmIt : myTrackCollection) {
      const int &parameter = tcmIt.first;
      const TrackCollection& myCollection = tcmIt.second;
      calculateGraphsConstPt(parameter, myCollection, GraphBag::IdealGraph, myTag);
    }
  }

  // Momentum = P
  for (/*const*/ auto& ttcmIt : taggedTrackPCollectionMap) {
    const string& myTag = ttcmIt.first;
    clearGraphsP(GraphBag::RealGraph, myTag);
    /*const*/ TrackCollectionMap& myTrackCollection = ttcmIt.second;
    for (const auto& tcmIt : myTrackCollection) {
      const int &parameter = tcmIt.first;
      const TrackCollection& myCollection = tcmIt.second;
      //std::cout << myCollection.size() << std::endl;
      calculateGraphsConstP(parameter, myCollection, GraphBag::RealGraph, myTag);
    }
  }

<<<<<<< HEAD



  

  profXBar->Draw();
  c1->Print("profXBar.gif");
  TFile profXBar_out_file("profXBar_out_file.root", "RECREATE");
  profXBar->Write();
  profXBar_out_file.Close();

  profYBar->Draw();
  c1->Print("profYBar.gif");
  TFile profYBar_out_file("profYBar_out_file.root", "RECREATE");
  profYBar->Write();
  profYBar_out_file.Close();

  profXEnd->Draw();
  c1->Print("profXEnd.gif");
  TFile profXEnd_out_file("profXEnd_out_file.root", "RECREATE");
  profXEnd->Write();
  profXEnd_out_file.Close();

  profYEnd->Draw();
  c1->Print("profYEnd.gif");
  TFile profYEnd_out_file("profYEnd_out_file.root", "RECREATE");
  profYEnd->Write();
  profYEnd_out_file.Close();

 
  
  histXBar->DrawNormalized();
  c1->Print("histXBar.gif");
  TFile histXBar_out_file("histXBar_out_file.root", "RECREATE");
  histXBar->Write();
  histXBar_out_file.Close();

  histYBar->DrawNormalized();
  c1->Print("histYBar.gif");
  TFile histYBar_out_file("histYBar_out_file.root", "RECREATE");
  histYBar->Write();
  histYBar_out_file.Close();

  histXEnd->DrawNormalized();
  c1->Print("histXEnd.gif");
  TFile histXEnd_out_file("histXEnd_out_file.root", "RECREATE");
  histXEnd->Write();
  histXEnd_out_file.Close();

  histYEnd->DrawNormalized();
  c1->Print("histYEnd.gif");
  TFile histYEnd_out_file("histYEnd_out_file.root", "RECREATE");
  histYEnd->Write();
  histYEnd_out_file.Close();




=======
  for (/*const*/ auto& ttcmIt : taggedTrackPCollectionMapIdeal) {
    const string& myTag = ttcmIt.first;
    clearGraphsP(GraphBag::IdealGraph, myTag);
    /*const*/ TrackCollectionMap& myTrackCollection = ttcmIt.second;
    for (const auto& tcmIt : myTrackCollection) {
      const int &parameter = tcmIt.first;
      const TrackCollection& myCollection = tcmIt.second;
      calculateGraphsConstP(parameter, myCollection, GraphBag::IdealGraph, myTag);
    }
  }
>>>>>>> 3382eb46
}

  /**
   * The analysis function performing all necessary the trigger efficiencies
   * @param tracker 
   * @param thresholdProbabilities
   * @param etaSteps The number of wedges in the fan of tracks covered by the eta scan
   */
  void Analyzer::analyzeTriggerEfficiency(Tracker& tracker,
                                          const std::vector<double>& triggerMomenta,
                                          const std::vector<double>& thresholdProbabilities,
                                          int etaSteps) {

    double efficiency = simParms().efficiency();

    materialTracksUsed = etaSteps;

    int nTracks;
    double etaStep, z0, eta, theta, phi;
    double zError = simParms().zErrorCollider();

    // prepare etaStep, phiStep, nTracks, nScans
    if (etaSteps > 1) etaStep = getEtaMaxTrigger() / (double)(etaSteps - 1);
    else etaStep = getEtaMaxTrigger();
    nTracks = etaSteps;

    prepareTriggerPerformanceHistograms(nTracks, getEtaMaxTrigger(), triggerMomenta, thresholdProbabilities);

    // reset the list of tracks
    std::vector<Track> tv;

    // Loop over nTracks (eta range [0, getEtaMaxTrigger()])
    for (int i_eta = 0; i_eta < nTracks; i_eta++) {
      phi = myDice.Rndm() * M_PI * 2.0;
      z0 = myDice.Gaus(0, zError);
      int nHits;
      Track track;
      eta = i_eta * etaStep;
      theta = 2 * atan(exp(-eta));
      track.setTheta(theta);      
      track.setPhi(phi);

      nHits = findHitsModules(tracker, z0, eta, theta, phi, track);

      if (nHits) {
        // Keep only triggering hits
        // std::cerr << "Material before = " << track.getCorrectedMaterial().radiation;
        track.keepTriggerOnly();
        track.sort();
        track.setTriggerResolution(true);

        // std::cerr << " material after = " << track.getCorrectedMaterial().radiation << std::endl;

        if (efficiency!=1) track.addEfficiency(efficiency, false);
        if (track.nActiveHits(true)>0) { // At least 3 points are needed to measure the arrow
          tv.push_back(track);
        }    
      }
    }

    // Compute the number of triggering points along the selected tracks
    fillTriggerEfficiencyGraphs(tracker, triggerMomenta, tv);

    // Fill the trigger performance maps
    fillTriggerPerformanceMaps(tracker);

  }



void Analyzer::fillAvailableSpacing(Tracker& tracker, std::vector<double>& spacingOptions) {
  double aSpacing;
  std::set<double> foundSpacing;

  // Loop over all the layers
  for (auto& aModule : tracker.modules()) {
    if (aModule->sensorLayout() == PT) {
      aSpacing = aModule->dsDistance();
      if (aSpacing>0) {
        foundSpacing.insert(aSpacing);
      }
    }
  }

  spacingOptions.clear();
  for(std::set<double>::iterator it=foundSpacing.begin(); it!=foundSpacing.end(); ++it) {
    spacingOptions.push_back(*it);
  }

}

void Analyzer::createTriggerDistanceTuningPlots(Tracker& tracker, const std::vector<double>& triggerMomenta) {
  TriggerDistanceTuningPlotsVisitor v(myProfileBag, 
                                      triggerMomenta);
  simParms_->accept(v);
  tracker.accept(v);
  v.postVisit();
  optimalSpacingDistribution = v.optimalSpacingDistribution;
  optimalSpacingDistributionAW = v.optimalSpacingDistributionAW; 
  triggerRangeLowLimit = v.triggerRangeLowLimit; 
  triggerRangeHighLimit = v.triggerRangeHighLimit; 
  spacingTuningFrame = v.spacingTuningFrame;
  spacingTuningGraphs = v.spacingTuningGraphs;
  spacingTuningGraphsBad = v.spacingTuningGraphsBad;
  moduleOptimalSpacings = v.moduleOptimalSpacings;
}






void Analyzer::fillTriggerEfficiencyGraphs(const Tracker& tracker,
                                           const std::vector<double>& triggerMomenta,
                                           const std::vector<Track>& trackVector) {

  // Prepare the graphs to record the number of triggered points
  //std::map<double, TGraph>& trigGraphs = myGraphBag.getGraphs(GraphBag::TriggerGraph|GraphBag::TriggeredGraph);
  std::map<double, TProfile>& trigProfiles = myProfileBag.getProfiles(profileBag::TriggerProfile|profileBag::TriggeredProfile);
  std::map<double, TProfile>& trigFractionProfiles = myProfileBag.getProfiles(profileBag::TriggerProfile|profileBag::TriggeredFractionProfile);
  std::map<double, TProfile>& trigPurityProfiles = myProfileBag.getProfiles(profileBag::TriggerProfile|profileBag::TriggerPurityProfile);

  TProfile& totalProfile = trigProfiles[profileBag::Triggerable];

  std::map<std::string, std::map<std::string, TH1I*>>& stubEfficiencyCoverageProfiles = getStubEfficiencyCoverageProfiles();

  double maxEta = 4.0; //getEtaMaxTrigger();

  for (std::vector<Track>::const_iterator itTrack = trackVector.begin();
       itTrack != trackVector.end(); ++itTrack) {
    const Track& myTrack=(*itTrack);

    double eta = myTrack.getEta();
    int nHits = myTrack.nActiveHits(false, false);
    totalProfile.Fill(eta, nHits);
    std::vector<std::pair<Module*,HitType>> hitModules = myTrack.getHitModules();

    for(std::vector<double>::const_iterator itMomentum = triggerMomenta.begin();
        itMomentum!=triggerMomenta.end(); ++itMomentum) {
      TProfile& myProfile = trigProfiles[(*itMomentum)];
      TProfile& myFractionProfile = trigFractionProfiles[(*itMomentum)];
      TProfile& myPurityProfile = trigPurityProfiles[(*itMomentum)];
      double nExpectedTriggerPoints = myTrack.expectedTriggerPoints(*itMomentum);
      if (nExpectedTriggerPoints>=0) { // sanity check (! nan)
        myProfile.Fill(eta, nExpectedTriggerPoints);
        if (nHits>0) {
          myFractionProfile.Fill(eta, nExpectedTriggerPoints*100/double(nHits));
           double curAvgTrue=0;
           double curAvgInteresting=0;
           double curAvgFake=0;
           double bgReductionFactor; // Reduction of the combinatorial background for ptPS modules by turning off the appropriate pixels
           for (const auto& modAndType : hitModules) {
             Module* hitModule = modAndType.first;
             PtErrorAdapter pterr(*hitModule);
             // Hits that we would like to have from tracks above this threshold
             curAvgInteresting += pterr.getParticleFrequencyPerEventAbove(*itMomentum);
             // ... out of which we only see these
             curAvgTrue += pterr.getTriggerFrequencyTruePerEventAbove(*itMomentum);
               
             // The background is given by the contamination from low pT tracks...
             curAvgFake += pterr.getTriggerFrequencyTruePerEventBelow(*itMomentum);
             // ... plus the combinatorial background from occupancy (can be reduced using ptPS modules)
             if (hitModule->reduceCombinatorialBackground()) bgReductionFactor = hitModule->geometricEfficiency(); else bgReductionFactor=1;
             curAvgFake += pterr.getTriggerFrequencyFakePerEvent()*simParms().numMinBiasEvents() * bgReductionFactor;

             std::string layerName = hitModule->uniRef().cnt + "_" + any2str(hitModule->uniRef().layer);
             if (modAndType.second == HitType::STUB) {
               std::string momentumString = any2str(*itMomentum, 2);
               if (stubEfficiencyCoverageProfiles[layerName].count(momentumString) == 0) {
                 stubEfficiencyCoverageProfiles[layerName][momentumString] = new TH1I(Form("stubEfficiencyCoverageProfile%s%s", layerName.c_str(), momentumString.c_str()), (layerName + ";#eta;Stubs").c_str(), trackVector.size(), 0.0, maxEta); 
               }
               stubEfficiencyCoverageProfiles[layerName][momentumString]->Fill(myTrack.getEta(), 1);
             } 
           }
           myPurityProfile.Fill(eta, 100*curAvgTrue/(curAvgTrue+curAvgFake));
        }
      }
    }
  }
//  for (auto i : stubEfficiencyCoverageProfiles) {
//    std::cout << "--------------------- " << i.first << " ------------------ " << std::endl;
//    for (auto j : i.second) {
//      std::cout << j.first << std::endl;
//      j.second->Print("all");
//    }
//  }
  if (totalProfile.GetMaximum() < maximum_n_planes) totalProfile.SetMaximum(maximum_n_planes);

}

/**
 * The main analysis function provides a frame for the scan in eta, defers summing up the radiation
 * and interaction lengths for each volume category to subfunctions, and sorts those results into the
 * correct histograms.
 * @param mb A reference to the instance of <i>MaterialBudget</i> that is to be analysed
 * @param momenta A list of momentum values for the tracks that are shot through the layout
 * @param etaSteps The number of wedges in the fan of tracks covered by the eta scan
 * @param A pointer to a second material budget associated to a pixel detector; may be <i>NULL</i>
 */
void Analyzer::analyzeMaterialBudget(MaterialBudget& mb, const std::vector<double>& momenta, int etaSteps,
                                     MaterialBudget* pm) {

  Tracker& tracker = mb.getTracker();
  double efficiency = simParms().efficiency();
  double pixelEfficiency = simParms().pixelEfficiency();
  materialTracksUsed = etaSteps;
  int nTracks;
  double etaStep, eta, theta, phi;
  clearMaterialBudgetHistograms();
  clearCells();
  // prepare etaStep, phiStep, nTracks, nScans
  if (etaSteps > 1) etaStep = getEtaMaxMaterial() / (double)(etaSteps - 1);
  else etaStep = getEtaMaxMaterial();
  nTracks = etaSteps;
  // reset the number of bins and the histogram boundaries (0.0 to getEtaMaxMaterial()) for all histograms, recalculate the cell boundaries
  setHistogramBinsBoundaries(nTracks, 0.0, getEtaMaxMaterial());
  setCellBoundaries(nTracks, 0.0, geom_max_radius + geom_inactive_volume_width, 0.0, getEtaMaxMaterial());

  // reset the list of tracks
  // std::vector<Track> tv;
  // std::vector<Track> tvIdeal;

  for (int i_eta = 0; i_eta < nTracks; i_eta++) {
    phi = myDice.Rndm() * M_PI * 2.0;
    Material tmp;
    Track track;
    eta = i_eta * etaStep;
    theta = 2 * atan(exp(-eta)); // TODO: switch to exp() here
    track.setTheta(theta);
    track.setPhi(phi);
    //      active volumes, barrel
    std::map<std::string, Material> sumComponentsRI;
    tmp = analyzeModules(mb.getBarrelModuleCaps(), eta, theta, phi, track, sumComponentsRI);
    ractivebarrel.Fill(eta, tmp.radiation);
    iactivebarrel.Fill(eta, tmp.interaction);
    rbarrelall.Fill(eta, tmp.radiation);
    ibarrelall.Fill(eta, tmp.interaction);
    ractiveall.Fill(eta, tmp.radiation);
    iactiveall.Fill(eta, tmp.interaction);
    rglobal.Fill(eta, tmp.radiation);
    iglobal.Fill(eta, tmp.interaction);

    //      active volumes, endcap
    tmp = analyzeModules(mb.getEndcapModuleCaps(), eta, theta, phi, track, sumComponentsRI);
    ractiveendcap.Fill(eta, tmp.radiation);
    iactiveendcap.Fill(eta, tmp.interaction);
    rendcapall.Fill(eta, tmp.radiation);
    iendcapall.Fill(eta, tmp.interaction);
    ractiveall.Fill(eta, tmp.radiation);
    iactiveall.Fill(eta, tmp.interaction);
    rglobal.Fill(eta, tmp.radiation);
    iglobal.Fill(eta, tmp.interaction);

    for (std::map<std::string, Material>::iterator it = sumComponentsRI.begin(); it != sumComponentsRI.end(); ++it) {
      if (rComponents[it->first]==NULL) { 
        rComponents[it->first] = new TH1D();
        rComponents[it->first]->SetBins(nTracks, 0.0, getEtaMaxMaterial()); 
      }
      rComponents[it->first]->Fill(eta, it->second.radiation);
      if (iComponents[it->first]==NULL) {
        iComponents[it->first] = new TH1D();
        iComponents[it->first]->SetBins(nTracks, 0.0, getEtaMaxMaterial()); 
      }
      iComponents[it->first]->Fill(eta, it->second.interaction);
    }


    if (rComponents["Services"]==NULL) { 
      rComponents["Services"] = new TH1D();
      rComponents["Services"]->SetBins(nTracks, 0.0, getEtaMaxMaterial()); 
    }
    if (iComponents["Services"]==NULL) { 
      iComponents["Services"] = new TH1D();
      iComponents["Services"]->SetBins(nTracks, 0.0, getEtaMaxMaterial()); 
    }
    if (rComponents["Supports"]==NULL) { 
      rComponents["Supports"] = new TH1D();
      rComponents["Supports"]->SetBins(nTracks, 0.0, getEtaMaxMaterial()); 
    }
    if (iComponents["Supports"]==NULL) { 
      iComponents["Supports"] = new TH1D();
      iComponents["Supports"]->SetBins(nTracks, 0.0, getEtaMaxMaterial()); 
    }
    //      services, barrel
    tmp = analyzeInactiveSurfaces(mb.getInactiveSurfaces().getBarrelServices(), eta, theta, track, MaterialProperties::no_cat);
    rserfbarrel.Fill(eta, tmp.radiation);
    iserfbarrel.Fill(eta, tmp.interaction);
    rbarrelall.Fill(eta, tmp.radiation);
    ibarrelall.Fill(eta, tmp.interaction);
    /*
    if (eta<0.03) {
      std::cout << "eta = " << eta << std::endl;
      track.sort();
      track.print();
    }
    */
    rserfall.Fill(eta, tmp.radiation);
    iserfall.Fill(eta, tmp.interaction);
    rglobal.Fill(eta, tmp.radiation);
    iglobal.Fill(eta, tmp.interaction);
    rComponents["Services"]->Fill(eta, tmp.radiation);
    iComponents["Services"]->Fill(eta, tmp.interaction);
    //      services, endcap
    tmp = analyzeInactiveSurfaces(mb.getInactiveSurfaces().getEndcapServices(), eta, theta, track, MaterialProperties::no_cat);
    rserfendcap.Fill(eta, tmp.radiation);
    iserfendcap.Fill(eta, tmp.interaction);
    rendcapall.Fill(eta, tmp.radiation);
    iendcapall.Fill(eta, tmp.interaction);
    rserfall.Fill(eta, tmp.radiation);
    iserfall.Fill(eta, tmp.interaction);
    rglobal.Fill(eta, tmp.radiation);
    iglobal.Fill(eta, tmp.interaction);
    rComponents["Services"]->Fill(eta, tmp.radiation);
    iComponents["Services"]->Fill(eta, tmp.interaction);
    //      supports, barrel
    tmp = analyzeInactiveSurfaces(mb.getInactiveSurfaces().getSupports(), eta, theta, track, MaterialProperties::b_sup);
    rlazybarrel.Fill(eta, tmp.radiation);
    ilazybarrel.Fill(eta, tmp.interaction);
    rbarrelall.Fill(eta, tmp.radiation);
    ibarrelall.Fill(eta, tmp.interaction);
    rlazyall.Fill(eta, tmp.radiation);
    ilazyall.Fill(eta, tmp.interaction);
    rglobal.Fill(eta, tmp.radiation);
    iglobal.Fill(eta, tmp.interaction);
    rComponents["Supports"]->Fill(eta, tmp.radiation);
    iComponents["Supports"]->Fill(eta, tmp.interaction);
    //      supports, endcap
    tmp = analyzeInactiveSurfaces(mb.getInactiveSurfaces().getSupports(), eta, theta, track, MaterialProperties::e_sup);
    rlazyendcap.Fill(eta, tmp.radiation);
    ilazyendcap.Fill(eta, tmp.interaction);
    rendcapall.Fill(eta, tmp.radiation);
    iendcapall.Fill(eta, tmp.interaction);
    rlazyall.Fill(eta, tmp.radiation);
    ilazyall.Fill(eta, tmp.interaction);
    rglobal.Fill(eta, tmp.radiation);
    iglobal.Fill(eta, tmp.interaction);
    rComponents["Supports"]->Fill(eta, tmp.radiation);
    iComponents["Supports"]->Fill(eta, tmp.interaction);
    //      supports, tubes
    tmp = analyzeInactiveSurfaces(mb.getInactiveSurfaces().getSupports(), eta, theta, track, MaterialProperties::o_sup);
    rlazytube.Fill(eta, tmp.radiation);
    ilazytube.Fill(eta, tmp.interaction);
    rlazyall.Fill(eta, tmp.radiation);
    ilazyall.Fill(eta, tmp.interaction);
    rglobal.Fill(eta, tmp.radiation);
    iglobal.Fill(eta, tmp.interaction);
    rComponents["Supports"]->Fill(eta, tmp.radiation);
    iComponents["Supports"]->Fill(eta, tmp.interaction);
    //      supports, barrel tubes
    tmp = analyzeInactiveSurfaces(mb.getInactiveSurfaces().getSupports(), eta, theta, track, MaterialProperties::t_sup);
    rlazybtube.Fill(eta, tmp.radiation);
    ilazybtube.Fill(eta, tmp.interaction);
    rlazyall.Fill(eta, tmp.radiation);
    ilazyall.Fill(eta, tmp.interaction);
    rglobal.Fill(eta, tmp.radiation);
    iglobal.Fill(eta, tmp.interaction);
    rComponents["Supports"]->Fill(eta, tmp.radiation);
    iComponents["Supports"]->Fill(eta, tmp.interaction);
    //      supports, user defined
    tmp = analyzeInactiveSurfaces(mb.getInactiveSurfaces().getSupports(), eta, theta, track, MaterialProperties::u_sup);
    rlazyuserdef.Fill(eta, tmp.radiation);
    ilazyuserdef.Fill(eta, tmp.interaction);
    rlazyall.Fill(eta, tmp.radiation);
    ilazyall.Fill(eta, tmp.interaction);
    rglobal.Fill(eta, tmp.radiation);
    iglobal.Fill(eta, tmp.interaction);
    rComponents["Supports"]->Fill(eta, tmp.radiation);
    iComponents["Supports"]->Fill(eta, tmp.interaction);
    //      pixels, if they exist
    if (pm != NULL) {
      std::map<std::string, Material> ignoredPixelSumComponentsRI;
      analyzeModules(pm->getBarrelModuleCaps(), eta, theta, phi, track, ignoredPixelSumComponentsRI, true);
      analyzeModules(pm->getEndcapModuleCaps(), eta, theta, phi, track, ignoredPixelSumComponentsRI, true);
      analyzeInactiveSurfaces(pm->getInactiveSurfaces().getBarrelServices(), eta, theta, track, MaterialProperties::no_cat, true);
      analyzeInactiveSurfaces(pm->getInactiveSurfaces().getEndcapServices(), eta, theta, track, MaterialProperties::no_cat, true);
      analyzeInactiveSurfaces(pm->getInactiveSurfaces().getSupports(), eta, theta, track, MaterialProperties::no_cat, true);
    }

    // Add the hit on the beam pipe
    Hit* hit = new Hit(23./sin(theta));
    hit->setOrientation(Hit::Horizontal);
    hit->setObjectKind(Hit::Inactive);
    Material beamPipeMat;
    beamPipeMat.radiation = 0.0023 / sin(theta);
    beamPipeMat.interaction = 0.0019 / sin(theta);
    hit->setCorrectedMaterial(beamPipeMat);
    track.addHit(hit);
    if (!track.noHits()) {
      track.sort();
      if (efficiency!=1) track.addEfficiency(efficiency, false);
      if (pixelEfficiency!=1) track.addEfficiency(efficiency, true);

      // @@ Hadrons
      int nActive = track.nActiveHits();
      if (nActive>0) {
        hadronTotalHitsGraph.SetPoint(hadronTotalHitsGraph.GetN(),
                                      eta,
                                      nActive);
        double probability;
        std::vector<double> probabilities = track.hadronActiveHitsProbability();

        double averageHits=0;
        //double averageSquaredHits=0;
        double exactProb=0;
        double moreThanProb = 0;
        for (int i=probabilities.size()-1;
             i>=0;
             --i) {
          //if (nActive==10) { // debug
          //  std::cerr << "probabilities.at(" 
          //  << i << ")=" << probabilities.at(i)
          //  << endl;
          //}
          exactProb=probabilities.at(i)-moreThanProb;
          averageHits+=(i+1)*exactProb;
          //averageSquaredHits+=((i+1)*(i+1))*exactProb;
          moreThanProb+=exactProb;
        }
        hadronAverageHitsGraph.SetPoint(hadronAverageHitsGraph.GetN(),
                                        eta,
                                        averageHits);
        //hadronAverageHitsGraph.SetPointError(hadronAverageHitsGraph.GetN()-1,
        //                       0,
        //                       sqrt( averageSquaredHits - averageHits*averageHits) );

        unsigned int requiredHits;
        for (unsigned int i = 0;
             i<hadronNeededHitsFraction.size();
             ++i) {
          requiredHits = int(ceil(double(nActive) * hadronNeededHitsFraction.at(i)));
          if (requiredHits==0)
            probability=1;
          else if (requiredHits>probabilities.size())
            probability = 0;
          else
            probability = probabilities.at(requiredHits-1);
          //if (probabilities.size()==10) { // debug
          //  std::cerr << "required " << requiredHits
          //              << " out of " << probabilities.size()
          //              << " == " << nActive
          //              << endl;
          // std::cerr << "      PROBABILITY = " << probability << endl << endl;
          //}
          hadronGoodTracksFraction.at(i).SetPoint(hadronGoodTracksFraction.at(i).GetN(),
                                                  eta,
                                                  probability);
        }
      }
    }
  }

#ifdef MATERIAL_SHADOW       
  // integration over eta
  for (unsigned int i = 0; i < cells.size(); i++) {
    for (unsigned int j = 1; j < cells.at(i).size(); j++) {
      cells.at(i).at(j).rlength = cells.at(i).at(j).rlength + cells.at(i).at(j - 1).rlength;
      cells.at(i).at(j).ilength = cells.at(i).at(j).ilength + cells.at(i).at(j - 1).ilength;
    }
  }
  // transformation from (eta, r) to (z, r) coordinates
  transformEtaToZ();
#endif // MATERIAL_SHADOW

}

void Analyzer::analyzePower(Tracker& tracker) {
  computeIrradiatedPowerConsumption(tracker);
  preparePowerHistograms();
  //fillPowerMap(tracker);
}




void Analyzer::computeTriggerFrequency(Tracker& tracker) {
  TriggerFrequencyVisitor v; 
  simParms_->accept(v);
  tracker.accept(v);

  triggerFrequencyTrueSummaries_ = v.triggerFrequencyTrueSummaries;
  triggerFrequencyFakeSummaries_ = v.triggerFrequencyFakeSummaries;
  triggerFrequencyMisfilteredSummaries_ = v.triggerFrequencyMisfilteredSummaries;
  triggerFrequencyCombinatorialSummaries_ = v.triggerFrequencyCombinatorialSummaries;
  triggerFrequencyInterestingSummaries_ = v.triggerFrequencyInterestingSummaries;
  triggerRateSummaries_ = v.triggerRateSummaries; 
  triggerEfficiencySummaries_ = v.triggerEfficiencySummaries; 
  triggerPuritySummaries_ = v.triggerPuritySummaries; 
  triggerDataBandwidthSummaries_ = v.triggerDataBandwidthSummaries;
  triggerFrequenciesPerEvent_ = v.triggerFrequenciesPerEvent;
  stripOccupancySummaries_ = v.stripOccupancySummaries;
  hitOccupancySummaries_ = v.hitOccupancySummaries;
}


  
    
void Analyzer::computeTriggerProcessorsBandwidth(Tracker& tracker) {
  TriggerProcessorBandwidthVisitor v(triggerDataBandwidths_, triggerFrequenciesPerEvent_);
  v.preVisit();
  simParms_->accept(v);
  tracker.accept(v);
  v.postVisit();

  processorConnectionSummary_ = v.processorConnectionSummary; 
  processorCommonConnectionSummary_ = v.processorCommonConnectionSummary;
  processorInboundBandwidthSummary_ = v.processorInboundBandwidthSummary; 
  processorInboundStubPerEventSummary_ = v.processorInboundStubPerEventSummary; 
  moduleConnectionsDistribution = v.moduleConnectionsDistribution; 
  moduleConnections_ = v.moduleConnections;
  triggerSectorMap_ = v.sectorMap;
  processorCommonConnectionMap_ = v.processorCommonConnectionMap;
  sampleTriggerPetal_ = v.sampleTriggerPetal;
  triggerPetalCrossoverR_ = v.crossoverR;
}


void Analyzer::computeIrradiatedPowerConsumption(Tracker& tracker) {
  IrradiationPowerVisitor v;
  simParms_->accept(v);
  tracker.accept(v);

  irradiatedPowerConsumptionSummaries_ = v.irradiatedPowerConsumptionSummaries;
}




// protected
/**
 * Looping on the layers, and picking only modules on the YZ section
 * For all these modules prepare a different table with materials
 * @param tracker a reference to the <i>ModuleCap</i> vector of vectors that sits on top of the tracker modules
 * @param result a map of summary tables to be filled
 */
void Analyzer::computeDetailedWeights(std::vector<std::vector<ModuleCap> >& tracker,std::map<std::string, SummaryTable>& result,
                                      bool byMaterial) {
  map<std::string, map<std::pair<int, int>, bool> > typeTaken;
  map<std::string, map<std::pair<int, int>, bool> > typeWritten;

  string tempString;
  ostringstream tempSS;

  std::vector<std::vector<ModuleCap> >::iterator layerIt;
  //std::vector<std::vector<ModuleCap> >::iterator layerGuard;
  std::vector<ModuleCap>::iterator moduleIt;
  //std::vector<ModuleCap>::iterator moduleGuard;

  ModuleCap* myModuleCap;
  Module* myModule;

  //  unsigned int nLocalMasses;

  std::map<std::string, double>::const_iterator localmassesBegin;
  std::map<std::string, double>::const_iterator localmassesEnd;

  // First create a list of material used anywhere
  std::vector<std::string> materialTagV;
  std::vector<std::string>::iterator materialTagIt;

  double localMaterial;
  string materialTag;

  // loop over layers
  for (layerIt = tracker.begin(); layerIt != tracker.end(); ++layerIt) {
    // Loop over modules
    for (moduleIt = layerIt->begin(); moduleIt != layerIt->end(); ++moduleIt) {
      // Check if the module is on the YZ section
      myModuleCap = &(*moduleIt);
      myModule = &(myModuleCap->getModule());
      if (myModule->posRef().phi==1) {
        pair<int, int> myIndex = make_pair(myModule->tableRef().row, myModule->tableRef().col);
        tempString = myModule->cntName();
        if (!typeTaken[tempString][myIndex]) {
          typeTaken[tempString][myIndex]=true;
          // TODO: put this in a better place
          // (and make a better module typing)
          struct Visitor : public ConstGeometryVisitor {
            std::map<string, SummaryTable>& result;

            Visitor(std::map<std::string, SummaryTable>& result_) : result(result_) {}
            void visit(const BarrelModule& m) {
              string s = m.cntName() + " (L" + any2str(m.layer()) + ")";
              result[s].setCell(0, m.ring(), TagMaker::makePosTag(m));
            }
            void visit(const EndcapModule& m) {
              string s = m.cntName() + " (D" + any2str(m.disk()) + ")";
              result[s].setCell(0, m.ring(), TagMaker::makePosTag(m));
            }
          };
          Visitor v(result);
          myModule->accept(v);
        }
        if (byMaterial) { // sort by Material tag
          //nLocalMasses = myModuleCap->localMassCount();
          localmassesBegin = myModuleCap->getLocalMasses().begin();
          localmassesEnd = myModuleCap->getLocalMasses().end();
        } else { // sort by Component tag
          //nLocalMasses = myModuleCap->localMassCompCount();
          localmassesBegin = myModuleCap->getLocalMassesComp().begin();
          localmassesEnd = myModuleCap->getLocalMassesComp().end();
        }
        for (std::map<std::string, double>::const_iterator it = localmassesBegin; it != localmassesEnd; ++it) {
          // if (byMaterial) materialTag = myModuleCap->getLocalTag(iLocalMasses); // sort by Material tag
          //  else materialTag = myModuleCap->getLocalTagComp(iLocalMasses);           // sort by Component tag
          materialTag = it->first;
          materialTagIt = find(materialTagV.begin(), materialTagV.end(), materialTag);
          if (materialTagIt==materialTagV.end()) {
            materialTagV.push_back(materialTag);
          }
        }
      }
    }
  }

  // Alphabetically sort materials
  std::sort(materialTagV.begin(), materialTagV.end());

  // Prepare the columns of the tables
  for (map<string, SummaryTable>::iterator it=result.begin();
       it!=result.end(); ++it) {
    for (unsigned int materialTag_i=0; materialTag_i<materialTagV.size(); ++materialTag_i) {
      it->second.setCell(materialTag_i+1, 0, materialTagV[materialTag_i]);
    }
    it->second.setCell(materialTagV.size()+1, 0, "Total");
  }

  // Now fill the table
  // loop over layers
  for (layerIt = tracker.begin(); layerIt != tracker.end(); ++layerIt) { 
    // Loop over modules
    for (moduleIt = layerIt->begin(); moduleIt != layerIt->end(); ++moduleIt) { 
      // Check if the module is on the YZ section
      myModuleCap = &(*moduleIt);
      myModule = &(myModuleCap->getModule());
      TagMaker tmak(*myModule);

      if (byMaterial) {
        typeWeight[tmak.posTag]+=myModuleCap->getLocalMass();
        tagWeight[tmak.sensorGeoTag]+=myModuleCap->getLocalMass();
      }
      if (myModule->posRef().phi == 1) {
        // If we did not write this module type yet
        pair<int, int> myIndex = make_pair(myModule->tableRef().row/*+myModule->getDisk()*/, myModule->tableRef().col);
        tempString = myModule->cntName();
        if (!typeWritten[tempString][myIndex]) {
          typeWritten[tempString][myIndex]=true;
          if (tempString!="") {
            // TODO: put this in a better place
            // (and make a better module typing)
            tempSS.str("");
            if (myModule->subdet() == BARREL) {
              tempSS << ((BarrelModule*)myModule)->layer();
              tempString+=" (L"+tempSS.str()+")";
            } else if (myModule->subdet() == ENDCAP) {
              tempSS << ((EndcapModule*)myModule)->disk(); //getDisk();
              tempString+=" (D"+tempSS.str()+")";
            } else {
              cerr << "ERROR in Analyzer::detailedWeights(): "
                  << "I found a module which is neither endcap nor barrel!" << std::endl;
            }
            //      cout << "Here's a module: id = " << myModule->getId()
            //           << ", tag = " << myModule->getTag()
            //           << ", type = " << myModule->getType()
            //           << ", ring = " << myModule->getRing()
            //           << endl;
            // std::cout << "Material\tLocal\n";

            // Then we fill in the proper column
            // Prepare the columns of the table
            for (unsigned int materialTag_i=0; materialTag_i<materialTagV.size(); ++materialTag_i) {
              materialTag = materialTagV[materialTag_i];
              if (byMaterial) { // table by materials
                try { localMaterial = myModuleCap->getLocalMass(materialTag); }
                catch (exception e) { localMaterial = 0; }
              } else { // table by components
                try { localMaterial = myModuleCap->getLocalMassComp(materialTag); }
                catch (exception e) { localMaterial = 0; }
              }
              //cout << materialTag << "\t"
              //<< localMaterial << "\t"
              //<< endl;
              tempSS.str("");
              // TODO: move this to Vizard
              tempSS << std::dec << std::fixed << std::setprecision(1) << localMaterial;
              result[tempString].setCell(materialTag_i+1, myModule->tableRef().col, tempSS.str());
            }
            localMaterial = myModuleCap->getLocalMass();
            tempSS.str("");
            tempSS << std::dec << std::fixed << std::setprecision(1) << localMaterial;
            result[tempString].setCell(materialTagV.size()+1, myModule->tableRef().col, tempSS.str());
          } else {
            cerr << "ERROR in Analyzer::detailedWeights(): "
                << "I found a module with no reference to the container name." << endl;
          }
        }
      }
    }
  }
}

// public
/**
 * Produces a full material summary for the modules
 */
void Analyzer::computeWeightSummary(MaterialBudget& mb) {

  typeWeight.clear();
  tagWeight.clear();
  barrelWeights.clear();
  computeDetailedWeights(mb.getBarrelModuleCaps(), barrelWeights, true);
  endcapWeights.clear();
  computeDetailedWeights(mb.getEndcapModuleCaps(), endcapWeights, true);

  barrelComponentWeights.clear();
  computeDetailedWeights(mb.getBarrelModuleCaps(), barrelComponentWeights, false);
  endcapComponentWeights.clear();
  computeDetailedWeights(mb.getEndcapModuleCaps(), endcapComponentWeights, false);

  MaterialBillAnalyzer v;
  v.inspectTracker(mb);
  billOfMaterials_ = v.outputTable;
}

// protected
/**
 * The layer-level analysis function for modules forms the frame for sending a single track through the active modules.
 * It loops through all layers and adds up the results returned from the analysis of each of them.
 * @param tr A reference to the <i>ModuleCap</i> vector of vectors that sits on top of the tracker modules
 * @param eta The pseudorapidity of the track
 * @param theta The track angle in the yz-plane
 * @param phi The track angle in the xy-plane
 * @param t A reference to the current track object
 * @param A boolean flag to indicate which set of active surfaces is analysed: true if the belong to a pixel detector, false if they belong to the tracker
 * @return The summed up radiation and interaction lengths for the given track, bundled into a <i>std::pair</i>
 */
Material Analyzer::analyzeModules(std::vector<std::vector<ModuleCap> >& tr,
                                  double eta, double theta, double phi, Track& t, 
                                  std::map<std::string, Material>& sumComponentsRI,
                                  bool isPixel) {
  std::vector<std::vector<ModuleCap> >::iterator iter = tr.begin();
  std::vector<std::vector<ModuleCap> >::iterator guard = tr.end();
  Material res, tmp;
  res.radiation= 0.0;
  res.interaction = 0.0;
  while (iter != guard) {
    tmp = findModuleLayerRI(*iter, eta, theta, phi, t, sumComponentsRI, isPixel);
    res.radiation= res.radiation+ tmp.radiation;
    res.interaction= res.interaction + tmp.interaction;
    iter++;
  }
  return res;
}

void printPosRefString(std::ostream& os, const Module& m, const string& delim = " ") {
  os << "cnt=" << m.posRef().cnt << delim << "z=" << m.posRef().z << delim << "rho=" << m.posRef().rho << " (" << m.center().Rho() << ")" << delim << "phi=" << m.posRef().phi << delim << "side=" << m.side();
} 

/**
 * The module-level analysis function loops through all modules of a given layer, checking for collisions with the given track.
 * If one is found, the radiation and interaction lengths are scaled with respect to theta, then summed up into a grand total,
 * which is returned. As phi is fixed at the moment and the tracks hit the modules orthogonally with respect to it, it is so far
 * not used to scale the results further.
 * @param layer A reference to the <i>ModuleCap</i> vector linking the collection of material properties to the current layer
 * @param eta The pseudorapidity of the current track
 * @param theta The track angle in the yz-plane
 * @param phi The track angle in the xy-plane
 * @param t A reference to the current track object
 * @param A boolean flag to indicate which set of active surfaces is analysed: true if the belong to a pixel detector, false if they belong to the tracker
 * @return The scaled and summed up radiation and interaction lengths for the given layer and track, bundled into a <i>std::pair</i>
 */
Material Analyzer::findModuleLayerRI(std::vector<ModuleCap>& layer,
                                     double eta, double theta, double phi, Track& t, 
                                     std::map<std::string, Material>& sumComponentsRI,
                                     bool isPixel) {
  std::vector<ModuleCap>::iterator iter = layer.begin();
  std::vector<ModuleCap>::iterator guard = layer.end();
  Material res, tmp;
  XYZVector origin, direction;
  Polar3DVector dir;
  double distance, r;
  int hits = 0;
  res.radiation = 0.0;
  res.interaction = 0.0;
  // set the track direction vector
  dir.SetCoordinates(1, theta, phi);
  direction = dir;
  while (iter != guard) {
    // collision detection: rays are in z+ only, so consider only modules that lie on that side
    // only consider modules that have type BarrelModule or EndcapModule
    if (iter->getModule().maxZ() > 0) {
        // same method as in Tracker, same function used
        // TODO: in case origin==0,0,0 and phi==0 just check if sectionYZ and minEta, maxEta
        //distance = iter->getModule().trackCross(origin, direction);
        auto h = iter->getModule().checkTrackHits(origin, direction);
        if (h.second != HitType::NONE) {
          distance = h.first.R();
          HitType type = h.second;
          // module was hit
          hits++;
          r = distance * sin(theta);
          tmp.radiation = iter->getRadiationLength();
          tmp.interaction = iter->getInteractionLength();

          Module& m = iter->getModule();
          double tiltAngle = m.tiltAngle();
          // 2D material maps
          fillMapRT(r, theta, tmp);
          // radiation and interaction length scaling for barrels
          if (iter->getModule().subdet() == BARREL) {
            tmp.radiation = tmp.radiation / sin(theta + tiltAngle);
            tmp.interaction = tmp.interaction / sin(theta + tiltAngle);
          }
          // radiation and interaction length scaling for endcaps
          else {
            tmp.radiation = tmp.radiation / cos(theta + tiltAngle - M_PI/2);
            tmp.interaction = tmp.interaction / cos(theta + tiltAngle - M_PI/2);
          }

          double tmpr = 0., tmpi = 0.;

          std::map<std::string, Material> moduleComponentsRI = iter->getComponentsRI();
          for (std::map<std::string, Material>::iterator cit = moduleComponentsRI.begin(); cit != moduleComponentsRI.end(); ++cit) {
            sumComponentsRI[cit->first].radiation += cit->second.radiation / (iter->getModule().subdet() == BARREL ? sin(theta + tiltAngle) : cos(theta + tiltAngle - M_PI/2));
            //if (cit->first == "SupportMechanics") std::cout << eta << " " << distance << " " << cit->second.radiation / sin(theta + tiltAngle) << " " << cit->second.radiation << std::endl;
            tmpr += sumComponentsRI[cit->first].radiation;
            sumComponentsRI[cit->first].interaction += cit->second.interaction / (iter->getModule().subdet() == BARREL ? sin(theta + tiltAngle) : cos(theta + tiltAngle - M_PI/2));
            tmpi += sumComponentsRI[cit->first].interaction;
          }
          // 2D plot and eta plot results
          if (!isPixel) fillCell(r, eta, theta, tmp);
          res += tmp;
          // create Hit object with appropriate parameters, add to Track t
          Hit* hit = new Hit(distance, &(iter->getModule()), type);
          //if (iter->getModule().getSubdetectorType() == Module::Barrel) hit->setOrientation(Hit::Horizontal); // should not be necessary
          //else if(iter->getModule().getSubdetectorType() == Module::Endcap) hit->setOrientation(Hit::Vertical); // should not be necessary
          //hit->setObjectKind(Hit::Active); // should not be necessary
          hit->setCorrectedMaterial(tmp);
          hit->setPixel(isPixel);
          t.addHit(hit);
        }
    }
    iter++;
  }
  return res;
}


// protected
/**
 * The layer-level function to find hits on modules and connect them to a track
 * It loops through all layers and adds up the results returned from the analysis of each of them.
 * @param tr A reference to the <i>ModuleCap</i> vector of vectors that sits on top of the tracker modules
 * @param eta The pseudorapidity of the track
 * @param theta The track angle in the yz-plane
 * @param phi The track angle in the xy-plane
 * @param t A reference to the current track object
 * @param A boolean flag to indicate which set of active surfaces is analysed: true if the belong to a pixel detector, false if they belong to the tracker
 * @return The summed up radiation and interaction lengths for the given track, bundled into a <i>std::pair</i>
 */
Material Analyzer::findHitsModules(std::vector<std::vector<ModuleCap> >& tr,
                                   // TODO: add z0 here and in the hit finder for inactive surfaces
                                   double eta, double theta, double phi, Track& t, bool isPixel) {
  std::vector<std::vector<ModuleCap> >::iterator iter = tr.begin();
  std::vector<std::vector<ModuleCap> >::iterator guard = tr.end();
  Material res, tmp;
  res.radiation= 0.0;
  res.interaction = 0.0;
  while (iter != guard) {
    tmp = findHitsModuleLayer(*iter, eta, theta, phi, t, isPixel);
    res.radiation = res.radiation + tmp.radiation;
    res.interaction = res.interaction + tmp.interaction;
    iter++;
  }
  return res;
}

int Analyzer::findHitsModules(Tracker& tracker, double z0, double eta, double theta, double phi, Track& t) {

  Material emptyMaterial;
  XYZVector origin(0,0,z0);
  XYZVector direction;
  Polar3DVector dir;
  double distance;

  int hits = 0;
  emptyMaterial.radiation = 0.0;
  emptyMaterial.interaction = 0.0;

  // set the track direction vector
  dir.SetCoordinates(1, theta, phi);
  direction = dir;

  for (auto aModule : tracker.modules()) {

    // collision detection: rays are in z+ only, so consider only modules that lie on that side
    if (aModule->maxZ() > 0) {

      // same method as in Tracker, same function used
      //distance = aModule->trackCross(origin, direction);
      auto ht = aModule->checkTrackHits(origin, direction);
      //if (distance > 0) {
      if (ht.second != HitType::NONE) {
        double distance = ht.first.R();
        // module was hit
        hits++;

        // create Hit object with appropriate parameters, add to Track t
        Hit* hit = new Hit(distance, aModule, ht.second);
        hit->setCorrectedMaterial(emptyMaterial);
        t.addHit(hit);
      }
    }
  }
  return hits;
}


/**
 * The module-level analysis function loops through all modules of a given layer, finds hits and connects them to the track.
 * If one is found, the radiation and interaction lengths are scaled with respect to theta, then summed up into a grand total,
 * which is returned. As phi is fixed at the moment and the tracks hit the modules orthogonally with respect to it, it is so far
 * not used to scale the results further.
 * @param layer A reference to the <i>ModuleCap</i> vector linking the collection of material properties to the current layer
 * @param eta The pseudorapidity of the current track
 * @param theta The track angle in the yz-plane
 * @param phi The track angle in the xy-plane
 * @param t A reference to the current track object
 * @param A boolean flag to indicate which set of active surfaces is analysed: true if the belong to a pixel detector, false if they belong to the tracker
 * @return The scaled and summed up radiation and interaction lengths for the given layer and track, bundled into a <i>std::pair</i>
 */
Material Analyzer::findHitsModuleLayer(std::vector<ModuleCap>& layer,
                                       double eta, double theta, double phi, Track& t, bool isPixel) {
  std::vector<ModuleCap>::iterator iter = layer.begin();
  std::vector<ModuleCap>::iterator guard = layer.end();
  Material res, tmp;
  XYZVector origin, direction;
  Polar3DVector dir;
  double distance;
  //double r;
  int hits = 0;
  res.radiation = 0.0;
  res.interaction = 0.0;
  // set the track direction vector
  dir.SetCoordinates(1, theta, phi);
  direction = dir;
  while (iter != guard) {
    // collision detection: rays are in z+ only, so consider only modules that lie on that side
    if (iter->getModule().maxZ() > 0) {
        // same method as in Tracker, same function used
        // TODO: in case origin==0,0,0 and phi==0 just check if sectionYZ and minEta, maxEta
        //distance = iter->getModule().trackCross(origin, direction);
        auto h = iter->getModule().checkTrackHits(origin, direction); 
        if (h.second != HitType::NONE) {
        //if (distance > 0) {
          double distance = h.first.R();
          // module was hit
          hits++;
          // r = distance * sin(theta);
          tmp.radiation = iter->getRadiationLength();
          tmp.interaction = iter->getInteractionLength();
          // radiation and interaction length scaling for barrels
          if (iter->getModule().subdet() == BARREL) {
            tmp.radiation = tmp.radiation / sin(theta);
            tmp.interaction = tmp.interaction / sin(theta);
          }
          // radiation and interaction length scaling for endcaps
          else {
            tmp.radiation = tmp.radiation / cos(theta);
            tmp.interaction = tmp.interaction / cos(theta);
          }
          res += tmp;
          // create Hit object with appropriate parameters, add to Track t
          Hit* hit = new Hit(distance, &(iter->getModule()), h.second);
          //if (iter->getModule().getSubdetectorType() == Module::Barrel) hit->setOrientation(Hit::Horizontal); // should not be necessary
          //else if(iter->getModule().getSubdetectorType() == Module::Endcap) hit->setOrientation(Hit::Vertical); // should not be necessary
          //hit->setObjectKind(Hit::Active); // should not be necessary
          hit->setCorrectedMaterial(tmp);
          hit->setPixel(isPixel);
          t.addHit(hit);
        }
    }
    iter++;
  }
  return res;
}

/**
 * The analysis function for inactive volumes loops through the given vector of elements, checking for collisions with
 * the given track. If one is found, the radiation and interaction lengths are scaled with respect to theta, then summed
 * up into a grand total, which is returned. As all inactive volumes are symmetric with respect to rotation around the
 * z-axis, the track angle phi is not necessary.
 * @param elements A reference to the collection of inactive surfaces that is to be checked for collisions with the track
 * @param eta The pseudorapidity of the current track
 * @param theta The track angle in the yz-plane
 * @param t A reference to the current track object
 * @param cat The category of inactive surfaces that need to be considered within the collection; none if the function is to look at all of them
 * @param A boolean flag to indicate which set of active surfaces is analysed: true if the belong to a pixel detector, false if they belong to the tracker
 * @return The scaled and summed up radiation and interaction lengths for the given collection of elements and track, bundled into a <i>std::pair</i>
 */

Material Analyzer::analyzeInactiveSurfaces(std::vector<InactiveElement>& elements, double eta,
                                           double theta, Track& t, MaterialProperties::Category cat, bool isPixel) {

  /*
  for (InactiveElement& currElem : elements) {
    currElem.calculateTotalMass();
    currElem.calculateRadiationLength();
    currElem.calculateInteractionLength();
  }
  */
  
  std::vector<InactiveElement>::iterator iter = elements.begin();
  std::vector<InactiveElement>::iterator guard = elements.end();
  Material res, corr;
  std::pair<double, double> tmp;
  double s = 0.0;
  while ((iter != guard)) {
    //if  ((iter->getInteractionLength() > 0) && (iter->getRadiationLength() > 0)) {
    // collision detection: rays are in z+ only, so only volumes in z+ need to be considered
    // only volumes of the requested category, or those without one (which should not exist) are examined
    if (((iter->getZOffset() + iter->getZLength()) > 0)
        && ((cat == MaterialProperties::no_cat) || (cat == iter->getCategory()))) {
      // collision detection: check eta range
      tmp = iter->getEtaMinMax();
      // volume was hit
      if ((tmp.first < eta) && (tmp.second > eta)) {
        double r, z;
        /*
        if (eta<0.01) {
          std::cout << "Hitting an inactive surface at z=("
                    << iter->getZOffset() << " to " << iter->getZOffset()+iter->getZLength()
                    << ") r=(" << iter->getInnerRadius() << " to " << iter->getInnerRadius()+iter->getRWidth() << ")" << std::endl;
          const std::map<std::string, double>& localMasses = iter->getLocalMasses();
          for (auto massIt : localMasses) std::cerr   << "       localMass" <<  massIt.first << " = " << any2str(massIt.second) << " g" << std::endl;
        }
        */
        // radiation and interaction lenth scaling for vertical volumes
        if (iter->isVertical()) {
          z = iter->getZOffset() + iter->getZLength() / 2.0;
          r = z * tan(theta);
          // 2D maps for vertical surfaces
          fillMapRZ(r,z,iter->getMaterialLengths());
          // special treatment for user-defined supports as they can be very close to z=0
          if (cat == MaterialProperties::u_sup) {
            s = iter->getZLength() / cos(theta);
            if (s > (iter->getRWidth() / sin(theta))) s = iter->getRWidth() / sin(theta);
            // add the hit if it's declared as inside the tracking volume, add it to 'others' if not
            if (iter->track()) {
              corr.radiation = iter->getRadiationLength() * s / iter->getZLength();
              corr.interaction = iter->getInteractionLength() * s / iter->getZLength();
              res += corr;
              if (!isPixel) {
                Material thisLength;
                thisLength.radiation = iter->getRadiationLength() * s / iter->getZLength();
                thisLength.interaction = iter->getInteractionLength() * s / iter->getZLength(); 
                fillCell(r, eta, theta, thisLength); 
              }
            }
            else {
              if (!isPixel) {
                rextrasupports.Fill(eta, iter->getRadiationLength() * s / iter->getZLength());
                iextrasupports.Fill(eta, iter->getInteractionLength() * s / iter->getZLength());
              }
            }
          }
          else {
            // add the hit if it's declared as inside the tracking volume, add it to 'others' if not
            if (iter->track()) {
              corr.radiation = iter->getRadiationLength() / cos(theta);
              corr.interaction = iter->getInteractionLength() / cos(theta);
              res += corr;
              if (!isPixel) {
                Material thisLength;
                thisLength.radiation = iter->getRadiationLength() / cos(theta); 
                thisLength.interaction = iter->getInteractionLength() / cos(theta);
                fillCell(r, eta, theta, thisLength);
              }
            }
            else {
              if (!isPixel) {
                if ((iter->getCategory() == MaterialProperties::b_ser)
                    || (iter->getCategory() == MaterialProperties::e_ser)) {
                  rextraservices.Fill(eta, iter->getRadiationLength() / cos(theta));
                  iextraservices.Fill(eta, iter->getInteractionLength() / cos(theta));
                }
                else if ((iter->getCategory() == MaterialProperties::b_sup)
                         || (iter->getCategory() == MaterialProperties::e_sup)
                         || (iter->getCategory() == MaterialProperties::o_sup)
                         || (iter->getCategory() == MaterialProperties::t_sup)) {
                  rextrasupports.Fill(eta, iter->getRadiationLength() / cos(theta));
                  iextrasupports.Fill(eta, iter->getInteractionLength() / cos(theta));
                }
              }
            }
          }
        }
        // radiation and interaction length scaling for horizontal volumes
        else {
          r = iter->getInnerRadius() + iter->getRWidth() / 2.0;
          // 2D maps for horizontal surfaces
          fillMapRT(r,theta,iter->getMaterialLengths());
          // special treatment for user-defined supports; should not be necessary for now
          // as all user-defined supports are vertical, but just in case...
          if (cat == MaterialProperties::u_sup) {
            s = iter->getZLength() / sin(theta);
            if (s > (iter->getRWidth() / cos(theta))) s = iter->getRWidth() / cos(theta);
            // add the hit if it's declared as inside the tracking volume, add it to 'others' if not
            if (iter->track()) {
              corr.radiation = iter->getRadiationLength() * s / iter->getZLength();
              corr.interaction = iter->getInteractionLength() * s / iter->getZLength();
              res += corr;
              if (!isPixel) {
                Material thisLength;
                thisLength.radiation = iter->getRadiationLength() * s / iter->getZLength(); 
                thisLength.interaction = iter->getInteractionLength() * s / iter->getZLength();
                fillCell(r, eta, theta, thisLength);
              }
            }
            else {
              if (!isPixel) {
                rextrasupports.Fill(eta, iter->getRadiationLength() * s / iter->getZLength());
                iextrasupports.Fill(eta, iter->getInteractionLength() * s / iter->getZLength());
              }
            }
          }
          else {
            // add the hit if it's declared as inside the tracking volume, add it to 'others' if not
            if (iter->track()) {
              corr.radiation = iter->getRadiationLength() / sin(theta);
              corr.interaction = iter->getInteractionLength() / sin(theta);
              res += corr;
              if (!isPixel) {
                Material thisLength;
                thisLength.radiation = iter->getRadiationLength() / sin(theta);
                thisLength.interaction =  iter->getInteractionLength() / sin(theta);
                fillCell(r, eta, theta, thisLength); 
              }
            }
            else {
              if (!isPixel) {
                if ((iter->getCategory() == MaterialProperties::b_ser)
                    || (iter->getCategory() == MaterialProperties::e_ser)) {
                  rextraservices.Fill(eta, iter->getRadiationLength() / sin(theta));
                  iextraservices.Fill(eta, iter->getInteractionLength() / sin(theta));
                }
                else if ((iter->getCategory() == MaterialProperties::b_sup)
                         || (iter->getCategory() == MaterialProperties::e_sup)
                         || (iter->getCategory() == MaterialProperties::o_sup)
                         || (iter->getCategory() == MaterialProperties::t_sup)) {
                  rextrasupports.Fill(eta, iter->getRadiationLength() / sin(theta));
                  iextrasupports.Fill(eta, iter->getInteractionLength() / sin(theta));
                }
              }
            }
          }
        }
        // create Hit object with appropriate parameters, add to Track t
        Hit* hit = new Hit((theta == 0) ? r : (r / sin(theta)));
        if (iter->isVertical()) hit->setOrientation(Hit::Vertical);
        else hit->setOrientation(Hit::Horizontal);
        hit->setObjectKind(Hit::Inactive);
        hit->setCorrectedMaterial(corr);
        hit->setPixel(isPixel);
        t.addHit(hit);
      }
    }
    iter++;
    //}
  }
  return res;
}

/**
 * The analysis function for inactive volumes loops through the given vector of elements, checking for collisions with
 * the given track. If one is found, the radiation and interaction lengths are scaled with respect to theta.
 * All hits are added to the given track
 * The total crossed material is returned.
 * As all inactive volumes are symmetric with respect to rotation around the z-axis, the track angle phi is not necessary.
 * @param elements A reference to the collection of inactive surfaces that is to be checked for collisions with the track
 * @param eta The pseudorapidity of the current track
 * @param theta The track angle in the yz-plane
 * @param t A reference to the current track object
 * @return The scaled and summed up crossed material amount
 */
Material Analyzer::findHitsInactiveSurfaces(std::vector<InactiveElement>& elements, double eta,
                                            double theta, Track& t, bool isPixel) {
  std::vector<InactiveElement>::iterator iter = elements.begin();
  std::vector<InactiveElement>::iterator guard = elements.end();
  Material res, corr;
  std::pair<double, double> tmp;
  double s_normal = 0;
  double s_alternate = 0;
  while (iter != guard) {
    // Collision detection: rays are in z+ only, so only volumes in z+ need to be considered
    // only volumes of the requested category, or those without one (which should not exist) are examined
    if ((iter->getZOffset() + iter->getZLength()) > 0) {
      // collision detection: check eta range
      tmp = iter->getEtaMinMax();
      // Volume was hit if:
      if ((tmp.first < eta) && (tmp.second > eta)) {
        double r, z;
        // radiation and interaction lenth scaling for vertical volumes
        if (iter->isVertical()) { // Element is vertical
          z = iter->getZOffset() + iter->getZLength() / 2.0;
          r = z * tan(theta);

          // In case we are crossing the material with a very shallow angle
          // we have to take into account its finite radial size
          s_normal = iter->getZLength() / cos(theta);
          s_alternate = iter->getRWidth() / sin(theta);
          if (s_normal > s_alternate) { 
            // Special case: it's easier to cross the material by going left-to-right than
            // by going bottom-to-top, so I have to rescale the material amount computation
            corr.radiation = iter->getRadiationLength() / iter->getZLength() * s_alternate;
            corr.interaction = iter->getInteractionLength() / iter->getZLength() * s_alternate;
            res += corr;
          } else {
            // Standard computing of the crossed material amount
            corr.radiation = iter->getRadiationLength() / cos(theta);
            corr.interaction = iter->getInteractionLength() / cos(theta);
            res += corr;
          }
        }
        // radiation and interaction length scaling for horizontal volumes
        else { // Element is horizontal
          r = iter->getInnerRadius() + iter->getRWidth() / 2.0;

          // In case we are crossing the material with a very shallow angle
          // we have to take into account its finite z length
          s_normal = iter->getRWidth() / sin(theta);
          s_alternate = iter->getZLength() / cos(theta);
          if (s_normal > s_alternate) { 
            // Special case: it's easier to cross the material by going left-to-right than
            // by going bottom-to-top, so I have to rescale the material amount computation
            corr.radiation = iter->getRadiationLength() / iter->getRWidth() * s_alternate;
            corr.interaction = iter->getInteractionLength() / iter->getRWidth() * s_alternate;
            res += corr;
          } else {
            // Standard computing of the crossed material amount
            corr.radiation = iter->getRadiationLength() / sin(theta);
            corr.interaction = iter->getInteractionLength() / sin(theta);
            res += corr;
          }
        }
        // create Hit object with appropriate parameters, add to Track t
        Hit* hit = new Hit((theta == 0) ? r : (r / sin(theta)));
        if (iter->isVertical()) hit->setOrientation(Hit::Vertical);
        else hit->setOrientation(Hit::Horizontal);
        hit->setObjectKind(Hit::Inactive);
        hit->setCorrectedMaterial(corr);
        hit->setPixel(isPixel);
        t.addHit(hit);
      }
    }
    iter++;
  }
  return res;
}
  
void Analyzer::clearGraphsPt(int graphAttributes, const std::string& graphTag) {
  std::map<int, TGraph>& thisRhoGraphs_Pt      = graphTag.empty() ? myGraphBag.getGraphs(graphAttributes | GraphBag::RhoGraph_Pt      ) : myGraphBag.getTaggedGraphs(graphAttributes | GraphBag::RhoGraph_Pt     , graphTag);
  std::map<int, TGraph>& thisPhiGraphs_Pt      = graphTag.empty() ? myGraphBag.getGraphs(graphAttributes | GraphBag::PhiGraph_Pt      ) : myGraphBag.getTaggedGraphs(graphAttributes | GraphBag::PhiGraph_Pt     , graphTag);
  std::map<int, TGraph>& thisDGraphs_Pt        = graphTag.empty() ? myGraphBag.getGraphs(graphAttributes | GraphBag::DGraph_Pt        ) : myGraphBag.getTaggedGraphs(graphAttributes | GraphBag::DGraph_Pt       , graphTag);
  std::map<int, TGraph>& thisCtgThetaGraphs_Pt = graphTag.empty() ? myGraphBag.getGraphs(graphAttributes | GraphBag::CtgthetaGraph_Pt ) : myGraphBag.getTaggedGraphs(graphAttributes | GraphBag::CtgthetaGraph_Pt, graphTag);
  std::map<int, TGraph>& thisZ0Graphs_Pt       = graphTag.empty() ? myGraphBag.getGraphs(graphAttributes | GraphBag::Z0Graph_Pt       ) : myGraphBag.getTaggedGraphs(graphAttributes | GraphBag::Z0Graph_Pt      , graphTag);
  std::map<int, TGraph>& thisPGraphs_Pt        = graphTag.empty() ? myGraphBag.getGraphs(graphAttributes | GraphBag::PGraph_Pt        ) : myGraphBag.getTaggedGraphs(graphAttributes | GraphBag::PGraph_Pt       , graphTag);

  thisRhoGraphs_Pt.clear();
  thisPhiGraphs_Pt.clear();
  thisDGraphs_Pt.clear();
  thisCtgThetaGraphs_Pt.clear();
  thisZ0Graphs_Pt.clear();
  thisPGraphs_Pt.clear();
}

void Analyzer::clearGraphsP(int graphAttributes, const std::string& graphTag) {
  std::map<int, TGraph>& thisRhoGraphs_P      = graphTag.empty() ? myGraphBag.getGraphs(graphAttributes | GraphBag::RhoGraph_P      ) : myGraphBag.getTaggedGraphs(graphAttributes | GraphBag::RhoGraph_P     , graphTag);
  std::map<int, TGraph>& thisPhiGraphs_P      = graphTag.empty() ? myGraphBag.getGraphs(graphAttributes | GraphBag::PhiGraph_P      ) : myGraphBag.getTaggedGraphs(graphAttributes | GraphBag::PhiGraph_P     , graphTag);
  std::map<int, TGraph>& thisDGraphs_P        = graphTag.empty() ? myGraphBag.getGraphs(graphAttributes | GraphBag::DGraph_P        ) : myGraphBag.getTaggedGraphs(graphAttributes | GraphBag::DGraph_P       , graphTag);
  std::map<int, TGraph>& thisCtgThetaGraphs_P = graphTag.empty() ? myGraphBag.getGraphs(graphAttributes | GraphBag::CtgthetaGraph_P ) : myGraphBag.getTaggedGraphs(graphAttributes | GraphBag::CtgthetaGraph_P, graphTag);
  std::map<int, TGraph>& thisZ0Graphs_P       = graphTag.empty() ? myGraphBag.getGraphs(graphAttributes | GraphBag::Z0Graph_P       ) : myGraphBag.getTaggedGraphs(graphAttributes | GraphBag::Z0Graph_P      , graphTag);
  std::map<int, TGraph>& thisPGraphs_P        = graphTag.empty() ? myGraphBag.getGraphs(graphAttributes | GraphBag::PGraph_P        ) : myGraphBag.getTaggedGraphs(graphAttributes | GraphBag::PGraph_P       , graphTag);

  thisRhoGraphs_P.clear();
  thisPhiGraphs_P.clear();
  thisDGraphs_P.clear();
  thisCtgThetaGraphs_P.clear();
  thisZ0Graphs_P.clear();
  thisPGraphs_P.clear();

}
 
/**
 * Calculate the error graphs for the radius curvature, the distance and the angle, for each momentum,
 * and store them internally for later visualisation.
 * @param parameter The list of different momenta that the error graphs are calculated for
 */
void Analyzer::calculateGraphsConstPt(const int& parameter,
                                      const TrackCollection& aTrackCollection,
                                      int graphAttributes,
                                      const string& graphTag) {

  // Get graphs from graphBag
  TGraph& thisRhoGraph_Pt       = graphTag.empty() ? myGraphBag.getGraph(graphAttributes | GraphBag::RhoGraph_Pt     , parameter ) : myGraphBag.getTaggedGraph(graphAttributes | GraphBag::RhoGraph_Pt       , graphTag, parameter);
  TGraph& thisPhiGraph_Pt       = graphTag.empty() ? myGraphBag.getGraph(graphAttributes | GraphBag::PhiGraph_Pt     , parameter ) : myGraphBag.getTaggedGraph(graphAttributes | GraphBag::PhiGraph_Pt       , graphTag, parameter);
  TGraph& thisDGraph_Pt         = graphTag.empty() ? myGraphBag.getGraph(graphAttributes | GraphBag::DGraph_Pt       , parameter ) : myGraphBag.getTaggedGraph(graphAttributes | GraphBag::DGraph_Pt         , graphTag, parameter);
  TGraph& thisCtgThetaGraph_Pt  = graphTag.empty() ? myGraphBag.getGraph(graphAttributes | GraphBag::CtgthetaGraph_Pt, parameter ) : myGraphBag.getTaggedGraph(graphAttributes | GraphBag::CtgthetaGraph_Pt  , graphTag, parameter);
  TGraph& thisZ0Graph_Pt        = graphTag.empty() ? myGraphBag.getGraph(graphAttributes | GraphBag::Z0Graph_Pt      , parameter ) : myGraphBag.getTaggedGraph(graphAttributes | GraphBag::Z0Graph_Pt        , graphTag, parameter);
  TGraph& thisPGraph_Pt         = graphTag.empty() ? myGraphBag.getGraph(graphAttributes | GraphBag::PGraph_Pt       , parameter ) : myGraphBag.getTaggedGraph(graphAttributes | GraphBag::PGraph_Pt         , graphTag, parameter);

  // Variables
  double eta, R;
  std::ostringstream aName;

  // Prepare plot for const pt across eta
  double momentum = double(parameter)/1000.;
  double magField = magnetic_field;

  // Prepare plots: pt
  thisRhoGraph_Pt.SetTitle("p_{T} resolution versus #eta - const P_{T} across #eta;#eta;#delta p_{T}/p_{T} [%]");
  aName.str(""); aName << "pt_vs_eta" << momentum << graphTag;
  thisRhoGraph_Pt.SetName(aName.str().c_str());
  // Prepare plots: phi
  thisPhiGraph_Pt.SetTitle("Track azimuthal angle error - const P_{T} across #eta;#eta;#delta #phi [deg]");
  aName.str(""); aName << "phi_vs_eta" << momentum << graphTag;
  thisPhiGraph_Pt.SetName(aName.str().c_str());
  // Prepare plots: d
  thisDGraph_Pt.SetTitle("Transverse impact parameter error - const P_{T} across #eta;#eta;#delta d_{0} [#mum]");
  aName.str(""); aName << "d_vs_eta" << momentum << graphTag;
  thisDGraph_Pt.SetName(aName.str().c_str());
  // Prepare plots: ctg(theta)
  thisCtgThetaGraph_Pt.SetTitle("Track polar angle error - const P_{T} across #eta;#eta;#delta ctg(#theta)");
  aName.str(""); aName << "ctgTheta_vs_eta" << momentum << graphTag;
  thisCtgThetaGraph_Pt.SetName(aName.str().c_str());
  // Prepare plots: z0
  thisZ0Graph_Pt.SetTitle("Longitudinal impact parameter error - const P_{T} across #eta;#eta;#delta z_{0} [#mum]");
  aName.str(""); aName << "z_vs_eta" << momentum << graphTag;
  thisZ0Graph_Pt.SetName(aName.str().c_str());
  // Prepare plots: p
  thisPGraph_Pt.SetTitle("p resolution versus #eta - const P_{T} across #eta;#eta;#delta p/p [%]");
  aName.str(""); aName << "p_vs_eta" << momentum << graphTag;
  thisPGraph_Pt.SetName(aName.str().c_str());

  // track loop
  double graphValue;
  for ( const auto& myTrack : aTrackCollection ) {
    const double& drho = myTrack.getDeltaRho();
    const double& dphi = myTrack.getDeltaPhi();
    const double& dd   = myTrack.getDeltaD();
    const double& dctg = myTrack.getDeltaCtgTheta();
    const double& dz0  = myTrack.getDeltaZ0();
    const double& dp   = myTrack.getDeltaP();
    eta = myTrack.getEta();
    R = myTrack.getTransverseMomentum() / magField / 0.3 * 1E3; // radius in mm
    if (drho>0) {
      // deltaRho / rho = deltaRho * R
      graphValue = (drho * R) * 100; // in percent
      thisRhoGraph_Pt.SetPoint(thisRhoGraph_Pt.GetN(), eta, graphValue);
    }
    if (dphi>0) {
      graphValue = dphi/M_PI*180.; // in degrees
      thisPhiGraph_Pt.SetPoint(thisPhiGraph_Pt.GetN(), eta, graphValue);
    }
    if (dd>0) {
      graphValue = dd * 1000.; // in um
      thisDGraph_Pt.SetPoint(thisDGraph_Pt.GetN(), eta, graphValue );
    }
    if (dctg>0) {
      graphValue = dctg; // An absolute number
      thisCtgThetaGraph_Pt.SetPoint(thisCtgThetaGraph_Pt.GetN(), eta, graphValue);
    }
    if (dz0>0) {
      graphValue =  (dz0) * 1000.; // in um
      thisZ0Graph_Pt.SetPoint(thisZ0Graph_Pt.GetN(), eta, graphValue);
    }
    if ((dp>0)||true) {
      double centralValue = dp * 100.; // in percent
      thisPGraph_Pt.SetPoint(thisPGraph_Pt.GetN(), eta, graphValue);
    }
  }
}

/**
 * Calculate the error graphs for case II with const P across eta: the radius curvature, the distance and the angle, for each momentum,
 * and store them internally for later visualisation.
 * @param parameter The list of different momenta that the error graphs are calculated for
 */
void Analyzer::calculateGraphsConstP(const int& parameter,
                                     const TrackCollection& aTrackCollection,
                                     int graphAttributes,
                                     const string& graphTag) {

  // Get graphs from graphBag
  TGraph& thisRhoGraph_P       = graphTag.empty() ? myGraphBag.getGraph(graphAttributes | GraphBag::RhoGraph_P     , parameter ) : myGraphBag.getTaggedGraph(graphAttributes | GraphBag::RhoGraph_P       , graphTag, parameter);
  TGraph& thisPhiGraph_P       = graphTag.empty() ? myGraphBag.getGraph(graphAttributes | GraphBag::PhiGraph_P     , parameter ) : myGraphBag.getTaggedGraph(graphAttributes | GraphBag::PhiGraph_P       , graphTag, parameter);
  TGraph& thisDGraph_P         = graphTag.empty() ? myGraphBag.getGraph(graphAttributes | GraphBag::DGraph_P       , parameter ) : myGraphBag.getTaggedGraph(graphAttributes | GraphBag::DGraph_P         , graphTag, parameter);
  TGraph& thisCtgThetaGraph_P  = graphTag.empty() ? myGraphBag.getGraph(graphAttributes | GraphBag::CtgthetaGraph_P, parameter ) : myGraphBag.getTaggedGraph(graphAttributes | GraphBag::CtgthetaGraph_P  , graphTag, parameter);
  TGraph& thisZ0Graph_P        = graphTag.empty() ? myGraphBag.getGraph(graphAttributes | GraphBag::Z0Graph_P      , parameter ) : myGraphBag.getTaggedGraph(graphAttributes | GraphBag::Z0Graph_P        , graphTag, parameter);
  TGraph& thisPGraph_P         = graphTag.empty() ? myGraphBag.getGraph(graphAttributes | GraphBag::PGraph_P       , parameter ) : myGraphBag.getTaggedGraph(graphAttributes | GraphBag::PGraph_P         , graphTag, parameter);

  // Variables
  double eta, R;
  std::ostringstream aName;

  // Prepare plot for const pt across eta
  double momentum = double(parameter)/1000.;
  double magField = simParms_->magneticField();

  // Prepare plots: pt
  thisRhoGraph_P.SetTitle("p_{T} resolution versus #eta - const P across #eta;#eta;#delta p_{T}/p_{T} [%]");
  aName.str(""); aName << "pt_vs_eta" << momentum << graphTag;
  thisRhoGraph_P.SetName(aName.str().c_str());
  // Prepare plots: phi
  thisPhiGraph_P.SetTitle("Track azimuthal angle error - const P across #eta;#eta;#delta #phi [deg]");
  aName.str(""); aName << "phi_vs_eta" << momentum << graphTag;
  thisPhiGraph_P.SetName(aName.str().c_str());
  // Prepare plots: d
  thisDGraph_P.SetTitle("Transverse impact parameter error - const P across #eta;#eta;#delta d_{0} [#mum]");
  aName.str(""); aName << "d_vs_eta" << momentum << graphTag;
  thisDGraph_P.SetName(aName.str().c_str());
  // Prepare plots: ctg(theta)
  thisCtgThetaGraph_P.SetTitle("Track polar angle error - const P across #eta;#eta;#delta ctg(#theta)");
  aName.str(""); aName << "ctgTheta_vs_eta" << momentum << graphTag;
  thisCtgThetaGraph_P.SetName(aName.str().c_str());
  // Prepare plots: z0
  thisZ0Graph_P.SetTitle("Longitudinal impact parameter error - const P across #eta;#eta;#delta z_{0} [#mum]");
  aName.str(""); aName << "z_vs_eta" << momentum << graphTag;
  thisZ0Graph_P.SetName(aName.str().c_str());
  // Prepare plots: p
  thisPGraph_P.SetTitle("p resolution versus #eta - const P across #eta;#eta;#delta p/p [%]");
  aName.str(""); aName << "p_vs_eta" << momentum << graphTag;
  thisPGraph_P.SetName(aName.str().c_str());

  // track loop
  double graphValue;
  for ( const auto& myTrack : aTrackCollection ) {
    const double& drho = myTrack.getDeltaRho();
    const double& dphi = myTrack.getDeltaPhi();
    const double& dd   = myTrack.getDeltaD();
    const double& dctg = myTrack.getDeltaCtgTheta();
    const double& dz0  = myTrack.getDeltaZ0();
    const double& dp   = myTrack.getDeltaP();
    eta = myTrack.getEta();
    R = myTrack.getTransverseMomentum() / magField / 0.3 * 1E3; // radius in mm
    if (drho>0) {
      // deltaRho / rho = deltaRho * R
      graphValue = (drho * R) * 100; // in percent
      thisRhoGraph_P.SetPoint(thisRhoGraph_P.GetN(), eta, graphValue);
    }
    if (dphi>0) {
      graphValue = dphi/M_PI*180; // in degrees
      thisPhiGraph_P.SetPoint(thisPhiGraph_P.GetN(), eta, graphValue);
    }
    if (dd>0) {
      graphValue = dd * 1000.; // in um
      thisDGraph_P.SetPoint(thisDGraph_P.GetN(), eta, graphValue );
    }
    if (dctg>0) {
      graphValue = dctg; // An absolute number
      thisCtgThetaGraph_P.SetPoint(thisCtgThetaGraph_P.GetN(), eta, graphValue);
    }
    if (dz0>0) {
      graphValue =  (dz0) * 1000.; // in um
      thisZ0Graph_P.SetPoint(thisZ0Graph_P.GetN(), eta, graphValue);
    }
    if ((dp>0)||true) {
      graphValue = dp * 100.; // in percent
      thisPGraph_P.SetPoint(thisPGraph_P.GetN(), eta, graphValue);
    }
  }
}

/**
 * This convenience function resets and empties all histograms for the
 * material budget, so they are ready for a new round of analysis.
 */
void Analyzer::clearMaterialBudgetHistograms() {
  // single category
  ractivebarrel.Reset();
  ractivebarrel.SetNameTitle("ractivebarrels", "Barrel Modules Radiation Length");
  ractiveendcap.Reset();
  ractiveendcap.SetNameTitle("ractiveendcap", "Endcap Modules Radiation Length");
  rserfbarrel.Reset();
  rserfbarrel.SetNameTitle("rserfbarrel", "Barrel Services Radiation Length");
  rserfendcap.Reset();
  rserfendcap.SetNameTitle("rserfendcap", "Endcap Services Radiation Length");
  rlazybarrel.Reset();
  rlazybarrel.SetNameTitle("rlazybarrel", "Barrel Supports Radiation Length");
  rlazyendcap.Reset();
  rlazyendcap.SetNameTitle("rlazyendcap", "Endcap Supports Radiation Length");
  rlazytube.Reset();
  rlazytube.SetNameTitle("rlazytube", "Support Tubes Radiation Length");
  rlazyuserdef.Reset();
  rlazyuserdef.SetNameTitle("rlazyuserdef", "Userdefined Supports Radiation Length");
  iactivebarrel.Reset();
  iactivebarrel.SetNameTitle("iactivebarrel", "Barrel Modules Interaction Length");
  iactiveendcap.Reset();
  iactiveendcap.SetNameTitle("iactiveendcap", "Endcap Modules Interaction Length");
  iserfbarrel.Reset();
  iserfbarrel.SetNameTitle("iserfbarrel", "Barrel Services Interaction Length");
  iserfendcap.Reset();
  iserfendcap.SetNameTitle("iserfendcap", "Endcap Services Interaction Length");
  ilazybarrel.Reset();
  ilazybarrel.SetNameTitle("ilazybarrel", "Barrel Supports Interaction Length");
  ilazyendcap.Reset();
  ilazyendcap.SetNameTitle("ilazyendcap", "Endcap Supports Interaction Length");
  ilazytube.Reset();
  ilazytube.SetNameTitle("ilazytube", "Support Tubes Interaction Length");
  ilazyuserdef.Reset();
  ilazyuserdef.SetNameTitle("ilazyuserdef", "Userdefined Supports Interaction Length");
  // composite
  rbarrelall.Reset();
  rbarrelall.SetNameTitle("rbarrelall", "Barrel Radiation Length");
  rendcapall.Reset();
  rendcapall.SetNameTitle("rendcapall", "Endcap Radiation Length");
  ractiveall.Reset();
  ractiveall.SetNameTitle("ractiveall", "Modules Radiation Length");
  rserfall.Reset();
  rserfall.SetNameTitle("rserfall", "Services Radiation Length");
  rlazyall.Reset();
  rlazyall.SetNameTitle("rlazyall", "Supports Radiation Length");
  ibarrelall.Reset();
  ibarrelall.SetNameTitle("ibarrelall", "Barrel Interaction Length");
  iendcapall.Reset();
  iendcapall.SetNameTitle("iendcapall", "Endcap Interaction Length");
  iactiveall.Reset();
  iactiveall.SetNameTitle("iactiveall", "Modules Interaction Length");
  iserfall.Reset();
  iserfall.SetNameTitle("iserfall", "Services Interaction Length");
  ilazyall.Reset();
  ilazyall.SetNameTitle("ilazyall", "Supports Interaction Length");
  // outside tracking volume
  rextraservices.Reset();
  rextraservices.SetNameTitle("rextraservices", "Services Outside Tracking Volume: Radiation Length");
  rextrasupports.Reset();
  rextrasupports.SetNameTitle("rextrasupports", "Supports Outside Tracking Volume: Radiation Length");
  iextraservices.Reset();
  iextraservices.SetNameTitle("iextraservices", "Services Outside Tracking Volume: Interaction Length");
  iextrasupports.Reset();
  iextrasupports.SetNameTitle("iextrasupports", "Supports Outside Tracking Volume: Interaction Length");
  // global
  rglobal.Reset();
  rglobal.SetNameTitle("rglobal", "Overall Radiation Length");
  iglobal.Reset();
  iglobal.SetNameTitle("iglobal", "Overall Interaction Length");
  // isolines
  isor.Reset();
  isor.SetNameTitle("isor", "Radiation Length Contours");
  isoi.Reset();
  isoi.SetNameTitle("isoi", "Interaction Length Contours");
  mapRadiation.Reset();
  mapRadiation.SetName("mapRadiation");
  mapRadiation.SetTitle("Radiation length map (raw);z [mm];r [mm]");
  mapInteraction.Reset();
  mapInteraction.SetName("mapInteraction");
  mapInteraction.SetTitle("Interaction length map (raw);z [mm];r [mm]");
  mapRadiationCount.Reset();
  mapRadiationCount.SetName("mapRadiationCount");
  mapRadiationCount.SetTitle("Radiation length hit count map;z [mm];r [mm]");
  mapInteractionCount.Reset();
  mapInteractionCount.SetName("mapInteractionCount");
  mapInteractionCount.SetTitle("Interaction length hit count map;z [mm];r [mm]");
  mapRadiationCalib.Reset();
  mapRadiationCalib.SetName("mapRadiationCalib");
  mapRadiationCalib.SetTitle("Radiation length map;z [mm];r [mm]");
  mapInteractionCalib.Reset();
  mapInteractionCalib.SetName("mapInteractionCalib");
  mapInteractionCalib.SetTitle("Interaction length map;z [mm];r [mm]");

  // Nuclear interactions
  while (hadronTotalHitsGraph.GetN()) hadronTotalHitsGraph.RemovePoint(0);
  hadronTotalHitsGraph.SetName("hadronTotalHitsGraph");
  while (hadronAverageHitsGraph.GetN()) hadronAverageHitsGraph.RemovePoint(0);
  hadronAverageHitsGraph.SetName("hadronAverageHitsGraph");

  // Clear the list of requested good hadron hits
  hadronNeededHitsFraction.clear();
  hadronGoodTracksFraction.clear();

  hadronNeededHitsFraction.push_back(ZeroHitsRequired);
  hadronNeededHitsFraction.push_back(OneHitRequired);
  //hadronNeededHitsFraction.push_back(.33);
  hadronNeededHitsFraction.push_back(.66);
  hadronNeededHitsFraction.push_back(1);

  std::sort(hadronNeededHitsFraction.begin(),
            hadronNeededHitsFraction.end());

  // Prepare the plots for the track survival fraction
  ostringstream tempSS;
  string tempString;
  TGraph* myGraph;
  for (unsigned int i=0;
       i<hadronNeededHitsFraction.size();
       ++i) {
    tempSS.str("");
    tempSS << "hadronGoodTracksFraction_at"
      << hadronNeededHitsFraction.at(i);
    tempString = tempSS.str();
    myGraph = new TGraph();
    myGraph->SetName(tempString.c_str());
    hadronGoodTracksFraction.push_back(*myGraph);
  }
}


/**
 * This convenience function computes the trigger performance maps
 * the trigger performance, so they are ready for a new round of
 * analysis.
 */  
void Analyzer::fillTriggerPerformanceMaps(Tracker& tracker) {
  std::map<double, TH2D>& efficiencyMaps = myMapBag.getMaps(mapBag::efficiencyMap);
  std::map<double, TH2D>& thresholdMaps = myMapBag.getMaps(mapBag::thresholdMap);

  TH2D& thicknessMap = myMapBag.getMaps(mapBag::thicknessMap)[mapBag::dummyMomentum];
  TH2D& windowMap = myMapBag.getMaps(mapBag::windowMap)[mapBag::dummyMomentum];
  TH2D& suggestedSpacingMap = myMapBag.getMaps(mapBag::suggestedSpacingMap)[mapBag::dummyMomentum];
  TH2D& suggestedSpacingMapAW = myMapBag.getMaps(mapBag::suggestedSpacingMapAW)[mapBag::dummyMomentum];
  TH2D& nominalCutMap = myMapBag.getMaps(mapBag::nominalCutMap)[mapBag::dummyMomentum]; 

  // Compute the trigger efficiency maps. The pT values are given by
  // the maps
  for (std::map<double, TH2D>::iterator it = efficiencyMaps.begin();
       it!=efficiencyMaps.end(); ++it) {
    double myPt = it->first;
    TH2D& myMap = it->second;

    // Reset the our map, in case it is not empty
    for (int i=1; i<=myMap.GetNbinsX(); ++i)
      for (int j=1; j<=myMap.GetNbinsY(); ++j)
        myMap.SetBinContent(i,j,0);


    TriggerEfficiencyMapVisitor temv(myMap, myPt);
    simParms_->accept(temv);
    tracker.accept(temv);
    temv.postVisit();
  }

  // Compute the trigger threshold maps. The efficiency values are
  // given by the maps
  for (std::map<double, TH2D>::iterator it = thresholdMaps.begin();
       it!=thresholdMaps.end(); ++it) {
    double myEfficiency = it->first;
    TH2D& myMap = it->second;

    // Reset the our map, in case it is not empty
    for (int i=1; i<=myMap.GetNbinsX(); ++i)
      for (int j=1; j<=myMap.GetNbinsY(); ++j)
        myMap.SetBinContent(i,j,0);


    PtThresholdMapVisitor ptmv(myMap, myEfficiency);
    simParms_->accept(ptmv);
    tracker.accept(ptmv);
    ptmv.postVisit();

  }

  // Then: single maps

  for (int i=1; i<=suggestedSpacingMap.GetNbinsX(); ++i) {
    for (int j=1; j<=suggestedSpacingMap.GetNbinsY(); ++j) {
      suggestedSpacingMap.SetBinContent(i,j,0);
      suggestedSpacingMapAW.SetBinContent(i,j,0);
      nominalCutMap.SetBinContent(i,j,0);
    }
  }

  SpacingCutVisitor scv(suggestedSpacingMap, suggestedSpacingMapAW, nominalCutMap, moduleOptimalSpacings);
  simParms_->accept(scv);
  tracker.accept(scv);
  scv.postVisit();
}

/*
void Analyzer::fillPowerMap(Tracker& tracker) {
  TH2D& irradiatedPowerConsumptionMap = myMapBag.getMaps(mapBag::irradiatedPowerConsumptionMap)[mapBag::dummyMomentum];
  TH2D& totalPowerConsumptionMap = myMapBag.getMaps(mapBag::totalPowerConsumptionMap)[mapBag::dummyMomentum];

  for (int i=1; i<=irradiatedPowerConsumptionMap.GetNbinsX(); ++i) {
    for (int j=1; j<=irradiatedPowerConsumptionMap.GetNbinsY(); ++j) {
      irradiatedPowerConsumptionMap.SetBinContent(i,j,0);
      totalPowerConsumptionMap.SetBinContent(i,j,0);
    }
  }

  IrradiatedPowerMapVisitor v(irradiatedPowerConsumptionMap, totalPowerConsumptionMap);
  simParms_->accept(v);
  tracker.accept(v);
  v.postVisit();

}
*/
void Analyzer::prepareTrackerMap(TH2D& myMap, const std::string& name, const std::string& title) { 
  int mapBinsY = int( (geom_max_radius + geom_inactive_volume_width) * geom_safety_factor / 10.); // every cm
  int mapBinsX = int( (geom_max_length) * geom_safety_factor / 10.); // every cm
  myMap.SetName(name.c_str());
  myMap.SetTitle(title.c_str());
  myMap.SetXTitle("z [mm]");
  myMap.SetYTitle("r [mm]");
  myMap.SetBins(mapBinsX, 0.0, geom_max_length*geom_safety_factor, mapBinsY, 0.0, (geom_max_radius + geom_inactive_volume_width) * geom_safety_factor);
  myMap.Reset();
}

void Analyzer::prepareRadialTrackerMap(TH2D& myMap, const std::string& name, const std::string& title) { 
  int mapBinsY = int( (2*geom_max_radius) * geom_safety_factor / 10.); // every cm
  int mapBinsX = int( (2*geom_max_radius) * geom_safety_factor / 10.); // every cm
  myMap.SetName(name.c_str());
  myMap.SetTitle(title.c_str());
  myMap.SetXTitle("x [mm]");
  myMap.SetYTitle("y [mm]");
  myMap.SetBins(mapBinsX, -geom_max_radius*geom_safety_factor, geom_max_radius*geom_safety_factor, mapBinsY, -geom_max_radius*geom_safety_factor, geom_max_radius*geom_safety_factor);
  myMap.Reset();
}


/**
 * This convenience function resets and empties all histograms for
 * the trigger performance, so they are ready for a new round of
 * analysis.
 * @parameter triggerMomenta the vector of pt to test the trigger
 */

void Analyzer::prepareTriggerPerformanceHistograms(const int& nTracks, const double& myEtaMax, const std::vector<double>& triggerMomenta, const std::vector<double>& thresholdProbabilities) {
  // Clean-up and prepare the trigger performance maps
  myMapBag.clearMaps(mapBag::efficiencyMap);
  myMapBag.clearMaps(mapBag::thresholdMap);
  myMapBag.clearMaps(mapBag::thicknessMap);
  myMapBag.clearMaps(mapBag::windowMap);
  myMapBag.clearMaps(mapBag::suggestedSpacingMap);
  myMapBag.clearMaps(mapBag::suggestedSpacingMapAW);
  myMapBag.clearMaps(mapBag::nominalCutMap);

  std::map<double, TH2D>& thresholdMaps = myMapBag.getMaps(mapBag::thresholdMap);
  std::map<double, TH2D>& efficiencyMaps = myMapBag.getMaps(mapBag::efficiencyMap);

  // PT Threshold maps here
  ostringstream tempSS;
  // string tempString;
  for (std::vector<double>::const_iterator it = thresholdProbabilities.begin();
       it!=thresholdProbabilities.end(); ++it) {
    TH2D& myMap = thresholdMaps[(*it)];
    tempSS.str("");
    tempSS << "ptThresholdMap_" << std::dec << (*it) * 100 << "perc";
    prepareTrackerMap(myMap, tempSS.str(), tempSS.str());
  }

  // Efficiency maps here
  for (std::vector<double>::const_iterator it = triggerMomenta.begin();
       it!=triggerMomenta.end(); ++it) {
    TH2D& myMap = efficiencyMaps[(*it)];
    tempSS.str("");
    tempSS << "triggerEfficiencyMap_" << std::dec << (*it) << "GeV";
    prepareTrackerMap(myMap, tempSS.str(), tempSS.str());
  }

  // Single maps here
  TH2D& thicknessMap = myMapBag.getMaps(mapBag::thicknessMap)[mapBag::dummyMomentum];
  TH2D& windowMap = myMapBag.getMaps(mapBag::windowMap)[mapBag::dummyMomentum];
  TH2D& suggestedSpacingMap = myMapBag.getMaps(mapBag::suggestedSpacingMap)[mapBag::dummyMomentum];
  TH2D& suggestedSpacingMapAW = myMapBag.getMaps(mapBag::suggestedSpacingMapAW)[mapBag::dummyMomentum];
  TH2D& nominalCutMap = myMapBag.getMaps(mapBag::nominalCutMap)[mapBag::dummyMomentum];

  prepareTrackerMap(thicknessMap, "thicknessMap", "Module thickness map");
  //thicknessMap.SetMinimum(0);
  //thicknessMap.SetMaximum(6);
  prepareTrackerMap(windowMap, "windowMap", "Module window map");
  prepareTrackerMap(suggestedSpacingMap, "suggestedSpacingMap", "Map of nearest available spacing [using standard window]");
  prepareTrackerMap(suggestedSpacingMapAW, "suggestedSpacingMapAW", "Map of nearest available spacing [using selected windows]");
  prepareTrackerMap(nominalCutMap, "nominalCutMap", "Map of nominal pT cut");


  // Clear the graph (and profile) list
  myGraphBag.clearTriggerGraphs();
  myProfileBag.clearTriggerProfiles();

  // Prepare the graphs to record the number of triggered points
  // std::map<double, TGraph>& trigGraphs = myGraphBag.getGraphs(GraphBag::TriggerGraph|GraphBag::TriggeredGraph);
  std::map<double, TProfile>& trigProfiles = myProfileBag.getProfiles(profileBag::TriggerProfile|profileBag::TriggeredProfile);
  std::map<double, TProfile>& trigFractionProfiles = myProfileBag.getProfiles(profileBag::TriggerProfile|profileBag::TriggeredFractionProfile);
  std::map<double, TProfile>& trigPurityProfiles = myProfileBag.getProfiles(profileBag::TriggerProfile|profileBag::TriggerPurityProfile);

  // Prepare the graphs for the trigger performace
  std::ostringstream aName;

  // TODO: tune this parameter
  int nbins = int(nTracks/10.);
  for (vector<double>::const_iterator iter = triggerMomenta.begin();
       iter != triggerMomenta.end();
       ++iter) {
    //std::pair<double, TGraph> elemGraph;
    std::pair<double, TProfile> elemProfile;
    std::pair<double, TProfile> elemFractionProfile;
    std::pair<double, TProfile> elemPurityProfile;
    //TGraph graph;
    TProfile profile("dummyName", "dummyTitle", nbins, 0, myEtaMax);
    //elemGraph.first = *iter;
    //elemGraph.second = graph;
    elemProfile.first = *iter;
    elemProfile.second = profile;
    elemFractionProfile.first = *iter;
    elemFractionProfile.second = profile;
    elemPurityProfile.first = *iter;
    elemPurityProfile.second = profile;
    // Prepare plots: triggered graphs
    // trigGraphs.insert(elemGraph);
    trigProfiles.insert(elemProfile);
    trigFractionProfiles.insert(elemFractionProfile);
    trigPurityProfiles.insert(elemPurityProfile);
    // trigGraphs[*iter].SetTitle("Average triggered points;#eta;Triggered points <N>");
    trigProfiles[*iter].SetTitle("Average triggered points;#eta;Triggered points <N>");
    trigFractionProfiles[*iter].SetTitle("Average trigger efficiency;#eta;Efficiency [%]");
    trigPurityProfiles[*iter].SetTitle("Average stub purity;#eta;Purity [%]");
    aName.str(""); aName << "triggered_vs_eta" << *iter << "_profile";      
    trigProfiles[*iter].SetName(aName.str().c_str());
    aName.str(""); aName << "triggered_vs_eta" << *iter << "_fractionProfile";
    trigFractionProfiles[*iter].SetName(aName.str().c_str());
    aName.str(""); aName << "triggered_vs_eta" << *iter << "_purityProfile";
    trigPurityProfiles[*iter].SetName(aName.str().c_str());
  }

  //std::pair<double, TGraph> elemTotalGraph;
  std::pair<double, TProfile> elemTotalProfile;
  //TGraph totalGraph;
  char dummyName[256]; sprintf(dummyName, "dummyName%d", bsCounter++);
  TProfile totalProfile(dummyName, dummyName, nbins, 0, myEtaMax);
  //elemTotalGraph.first = GraphBag::Triggerable;
  //elemTotalGraph.second = totalGraph;
  elemTotalProfile.first = profileBag::Triggerable;
  elemTotalProfile.second = totalProfile;
  // Prepare plot: total trigger points
  //trigGraphs.insert(elemTotalGraph);
  trigProfiles.insert(elemTotalProfile);
  //trigGraphs[GraphBag::Triggerable].SetTitle("Average triggered points;#eta;Triggered points <N>");
  trigProfiles[profileBag::Triggerable].SetTitle("Average triggered points;#eta;Triggered points <N>");
  //aName.str(""); aName << "triggerable_vs_eta_graph";
  //trigGraphs[GraphBag::Triggerable].SetName(aName.str().c_str());
  aName.str(""); aName << "triggerable_vs_eta_profile";
  trigProfiles[profileBag::Triggerable].SetName(aName.str().c_str());

}


void Analyzer::preparePowerHistograms() {
  myMapBag.clearMaps(mapBag::irradiatedPowerConsumptionMap);
  myMapBag.clearMaps(mapBag::totalPowerConsumptionMap);
  TH2D& irradiatedPowerConsumptionMap = myMapBag.getMaps(mapBag::irradiatedPowerConsumptionMap)[mapBag::dummyMomentum]; // dummyMomentum is supplied because it is a single map. Multiple maps are indexed like arrays (see above efficiency maps)
  TH2D& totalPowerConsumptionMap = myMapBag.getMaps(mapBag::totalPowerConsumptionMap)[mapBag::dummyMomentum]; // dummyMomentum is supplied because it is a single map. Multiple maps are indexed like arrays (see above efficiency maps)
  prepareTrackerMap(irradiatedPowerConsumptionMap, "irradiatedPowerConsumptionMap", "Map of power dissipation in sensors (after irradiation)");
  prepareTrackerMap(totalPowerConsumptionMap, "irradiatedPowerConsumptionMap", "Map of power dissipation in modules (after irradiation)");
}

void Analyzer::prepareTriggerProcessorHistograms() {
  myMapBag.clearMaps(mapBag::moduleConnectionEtaMap);
  TH2D& moduleConnectionEtaMap = myMapBag.getMaps(mapBag::moduleConnectionEtaMap)[mapBag::dummyMomentum];
  prepareTrackerMap(moduleConnectionEtaMap, "moduleConnectionEtaMap", "Map");

  myMapBag.clearMaps(mapBag::moduleConnectionPhiMap);
  TH2D& moduleConnectionPhiMap = myMapBag.getMaps(mapBag::moduleConnectionPhiMap)[mapBag::dummyMomentum];
  prepareRadialTrackerMap(moduleConnectionPhiMap, "moduleConnectionPhiMap", "Map");

  myMapBag.clearMaps(mapBag::moduleConnectionEndcapPhiMap);
  TH2D& moduleConnectionEndcapPhiMap = myMapBag.getMaps(mapBag::moduleConnectionEndcapPhiMap)[mapBag::dummyMomentum];
  prepareRadialTrackerMap(moduleConnectionEndcapPhiMap, "moduleConnectionEndcapPhiMap", "Map");

  for (int i=1; i<=moduleConnectionEtaMap.GetNbinsX(); ++i) {
    for (int j=1; j<=moduleConnectionEtaMap.GetNbinsY(); ++j) {
      moduleConnectionEtaMap.SetBinContent(i,j,0);
    }
  }

  for (int i=1; i<=moduleConnectionPhiMap.GetNbinsX(); ++i) {
    for (int j=1; j<=moduleConnectionPhiMap.GetNbinsY(); ++j) {
      moduleConnectionPhiMap.SetBinContent(i,j,0);
    }
  }

  for (int i=1; i<=moduleConnectionEndcapPhiMap.GetNbinsX(); ++i) {
    for (int j=1; j<=moduleConnectionEndcapPhiMap.GetNbinsY(); ++j) {
      moduleConnectionEndcapPhiMap.SetBinContent(i,j,0);
    }
  }
}

/**
 * This convenience function resets and empties all histograms for the
 * geometry so they are ready for a new round of analysis.
 */
void Analyzer::clearGeometryHistograms() {
  // geometry analysis
  mapPhiEta.Reset();
  mapPhiEta.SetNameTitle("mapPhiEta", "Number of hits;#phi;#eta");
  etaProfileCanvas.SetName("etaProfileCanvas"); etaProfileCanvas.SetTitle("Eta Profiles");
  hitDistribution.Reset();
  hitDistribution.SetNameTitle("hitDistribution", "Hit distribution");
  //geomLite->SetName("geometryLite");   geomLite->SetTitle("Modules geometry");
  //geomLiteXY->SetName("geometryLiteXY"); geomLiteXY->SetTitle("Modules geometry (XY Section)");
  //geomLiteYZ->SetName("geometryLiteYZ"); geomLiteYZ->SetTitle("Modules geometry (EC Section)");
  //geomLiteEC->SetName("geometryLiteEC"); geomLiteEC->SetTitle("Modules geometry (Endcap)");

  // Power density
  while (powerDensity.GetN()) powerDensity.RemovePoint(0);
  powerDensity.SetName("powerdensity");
  powerDensity.SetTitle("Power density;Total area [m^{2}];Power density [kW / m^{2}]");
}

/**
 * This convenience function sets all values in the internal array <i>cells</i> to zero.
 */
void Analyzer::clearCells() {
  for (unsigned int i = 0; i < cells.size(); i++) {
    cells.at(i).clear();
  }
  cells.clear();
}

/**
 * This convenience function sets the number of bins and the lower and upper range for their contents for
 * each of the available histograms.
 * @param bins The number of bins in each 1D histogram
 * @param min The minimal eta value that should be plotted
 * @param max the maximal eta value that should be plotted
 */
void Analyzer::setHistogramBinsBoundaries(int bins, double min, double max) {
  // single category
  ractivebarrel.SetBins(bins, min, max);
  ractiveendcap.SetBins(bins, min, max);
  rserfbarrel.SetBins(bins, min, max);
  rserfendcap.SetBins(bins, min, max);
  rlazybarrel.SetBins(bins, min, max);
  rlazyendcap.SetBins(bins, min, max);
  rlazytube.SetBins(bins, min, max);
  rlazyuserdef.SetBins(bins, min, max);
  iactivebarrel.SetBins(bins, min, max);
  iactiveendcap.SetBins(bins, min, max);
  iserfbarrel.SetBins(bins, min, max);
  iserfendcap.SetBins(bins, min, max);
  ilazybarrel.SetBins(bins, min, max);
  ilazyendcap.SetBins(bins, min, max);
  ilazytube.SetBins(bins, min, max);
  ilazyuserdef.SetBins(bins, min, max);
  // composite
  rbarrelall.SetBins(bins, min, max);
  rendcapall.SetBins(bins, min, max);
  ractiveall.SetBins(bins, min, max);
  rserfall.SetBins(bins, min, max);
  rlazyall.SetBins(bins, min, max);
  ibarrelall.SetBins(bins, min, max);
  iendcapall.SetBins(bins, min, max);
  iactiveall.SetBins(bins, min, max);
  iserfall.SetBins(bins, min, max);
  ilazyall.SetBins(bins, min, max);
  // outside tracking volume
  rextraservices.SetBins(bins, min, max);
  rextrasupports.SetBins(bins, min, max);
  iextraservices.SetBins(bins, min, max);
  iextrasupports.SetBins(bins, min, max);
  // global
  rglobal.SetBins(bins, min, max);
  iglobal.SetBins(bins, min, max);
  // isolines
  isor.SetBins(bins, 0.0, geom_max_length, bins / 2, 0.0, geom_max_radius + geom_inactive_volume_width);
  isoi.SetBins(bins, 0.0, geom_max_length, bins / 2, 0.0, geom_max_radius + geom_inactive_volume_width);
  // Material distribution maps
  int materialMapBinsY = int( (geom_max_radius + geom_inactive_volume_width) * geom_safety_factor / 5.); // every half a cm
  int materialMapBinsX = int( (geom_max_length) * geom_safety_factor / 5.); // every half a cm
  mapRadiation.SetBins(       materialMapBinsX, 0.0, geom_max_length*geom_safety_factor, materialMapBinsY, 0.0, (geom_max_radius + geom_inactive_volume_width)*geom_safety_factor);
  mapInteraction.SetBins(     materialMapBinsX, 0.0, geom_max_length*geom_safety_factor, materialMapBinsY, 0.0, (geom_max_radius + geom_inactive_volume_width)*geom_safety_factor);
  mapRadiationCount.SetBins(  materialMapBinsX, 0.0, geom_max_length*geom_safety_factor, materialMapBinsY, 0.0, (geom_max_radius + geom_inactive_volume_width)*geom_safety_factor);
  mapInteractionCount.SetBins(materialMapBinsX, 0.0, geom_max_length*geom_safety_factor, materialMapBinsY, 0.0, (geom_max_radius + geom_inactive_volume_width)*geom_safety_factor);
  mapRadiationCalib.SetBins(  materialMapBinsX, 0.0, geom_max_length*geom_safety_factor, materialMapBinsY, 0.0, (geom_max_radius + geom_inactive_volume_width)*geom_safety_factor);
  mapInteractionCalib.SetBins(materialMapBinsX, 0.0, geom_max_length*geom_safety_factor, materialMapBinsY, 0.0, (geom_max_radius + geom_inactive_volume_width)*geom_safety_factor);
}

/**
 * This convenience function sets the number of bins and the lower and upper range for their contents for
 * each of the cells that make up the basis for the 2D histograms.
 * @param bins The number of bins in eta; the number of bins in r will be half that
 * @param minr The minimum radius that will be considered for tracking
 * @param maxr The maximum radius that will be considered for tracking
 * @param mineta The minimum value of eta that will be considered for tracking
 * @param maxeta The maximum value of eta that will be considered for tracking
 */
void Analyzer::setCellBoundaries(int bins, double minr, double maxr, double mineta, double maxeta) {
  double rstep, etastep;
  rstep = 2 * (maxr - minr) / bins;
  etastep = (maxeta - mineta) / bins;
  Cell c;
  c.rmin = 0.0;  // TODO: is this right?
  c.rmax = 0.0;
  c.etamin = 0.0;
  c.etamax = 0.0;
  c.rlength = 0.0;
  c.ilength = 0.0;
  cells.resize(bins);
  for (unsigned int i = 0; i < cells.size(); i++) if (bins != 1) cells.at(i).resize(bins / 2, c);
  for (unsigned int i = 0; i < cells.size(); i++) {
    for (unsigned int j = 0; j < cells.at(i).size(); j++) {
      cells.at(i).at(j).rmin = minr + j * rstep;
      cells.at(i).at(j).rmax = minr + (j+1) * rstep;
      cells.at(i).at(j).etamin = mineta + i * etastep;;
      cells.at(i).at(j).etamax = mineta + (i+1) * etastep;
    }
  }
}


/**
 * Fills the material distribution maps
 * @param r The radius at which the hit was detected
 * @param theta The angle of the track used for meterial detection
 * @param rl The local radiation length
 * @param il The local interaction length
 */
void Analyzer::fillMapRT(const double& r, const double& theta, const Material& mat) {
  double z = r /tan(theta);
  if (mat.radiation>0){
    mapRadiation.Fill(z,r,mat.radiation);
    mapRadiationCount.Fill(z,r);
  } 
  if (mat.interaction>0) {
    mapInteraction.Fill(z,r,mat.interaction);
    mapInteractionCount.Fill(z,r);
  }
}

/**
 * Fills the material distribution maps
 * @param r The radius at which the hit was detected
 * @param z The z coordinate of the hit
 * @param rl The local radiation length
 * @param il The local interaction length
 */
void Analyzer::fillMapRZ(const double& r, const double& z, const Material& mat) {
  if (mat.radiation>0){
    mapRadiation.Fill(z,r,mat.radiation);
    mapRadiationCount.Fill(z,r);
  } 
  if (mat.interaction>0) {
    mapInteraction.Fill(z,r,mat.interaction);
    mapInteractionCount.Fill(z,r);
  }
}

/**
 * @return a (hit-scaled) map of radiation length
 */
TH2D& Analyzer::getHistoMapRadiation() {
  int nBins = mapRadiation.GetNbinsX()*mapRadiation.GetNbinsY();
  double content;
  double count;
  for (int iBin=1; iBin<=nBins; ++iBin) {
    content = mapRadiation.GetBinContent(iBin);
    count = mapRadiationCount.GetBinContent(iBin);
    //mapRadiationCalib.SetBinContent(iBin,content);
    if (count==1) mapRadiationCalib.SetBinContent(iBin,content);
    else if (count>1) mapRadiationCalib.SetBinContent(iBin,content/double(count));
    //else if (count==0) mapRadiationCalib.SetBinContent(iBin, 0.);
  }
  return mapRadiationCalib;
}

/**
 * @return a (hit-scaled) map of interaction length
 */
TH2D& Analyzer::getHistoMapInteraction() {
  int nBins = mapInteraction.GetNbinsX()*mapInteraction.GetNbinsY();
  double content;
  double count;
  for (int iBin=1; iBin<=nBins; ++iBin) {
    content = mapInteraction.GetBinContent(iBin);
    count = mapInteractionCount.GetBinContent(iBin);
    //mapInteractionCalib.SetBinContent(iBin,content);
    if (count==1) mapInteractionCalib.SetBinContent(iBin,content);
    else if (count>1) mapInteractionCalib.SetBinContent(iBin,content/double(count));
    //else if (count==0) mapInteractionCalib.SetBinContent(iBin, 0.);
  }
  return mapInteractionCalib;
}


/**
 * This function assigns the local radiation and interaction lengths of a detected hit to their position in the
 * (eta, r) space.
 * @param r The radius at which the hit was detected
 * @param eta The eta value of the current track
 * @param rl The local radiation length
 * @param il The local interaction length
 */
void Analyzer::fillCell(double r, double eta, double theta, Material mat) {
  double rl = mat.radiation;
  double il = mat.interaction;
  int rindex, etaindex;
  if (cells.size() > 0) {
    for (rindex = 0; (unsigned int) rindex < cells.at(0).size(); rindex++) {
      if ((cells.at(0).at(rindex).rmin <= r) && (cells.at(0).at(rindex).rmax > r)) break;
    }
    if ((unsigned int) rindex < cells.at(0).size()) {
      for (etaindex = 0; (unsigned int) etaindex < cells.size(); etaindex++) {
        if ((cells.at(etaindex).at(rindex).etamin <= eta) && (cells.at(etaindex).at(rindex).etamax > eta)) break;
      }
      if ((unsigned int) etaindex < cells.size()) {
        cells.at(etaindex).at(rindex).rlength = cells.at(etaindex).at(rindex).rlength + rl;
        cells.at(etaindex).at(rindex).ilength = cells.at(etaindex).at(rindex).ilength + il;
      }
    }
  }
}

/**
 * The integrated radiation and interaction lengths in (eta, r)
 * are converted to (z, r) coordinates and stored in <i>isor</i>
 * and <i>isoi</i> in this function.
 */
void Analyzer::transformEtaToZ() {
  int size_z, size_r, rindex, etaindex;
  double z, r, eta, z_max, z_min, r_max, r_min, z_c, r_c;
  // init: sizes and boundaries
  size_z = isor.GetNbinsX();
  size_r = isor.GetNbinsY();
  z_max = isor.GetXaxis()->GetXmax();
  z_min = isor.GetXaxis()->GetXmin();
  r_max = isor.GetYaxis()->GetXmax();
  r_min = isor.GetYaxis()->GetXmin();
  // new number of bins in z and r
  z_c = (z_max - z_min) / (2 * size_z);
  r_c = (r_max - r_min) / (2 * size_r);
  // radiation length loop
  for (int i = 1; i <= size_z; i++) {
    // calculate current z bin
    z = z_min + 2 * (i - 1) * z_c + z_c;
    for (int j = 1; j <= size_r; j++) {
      // calculate current r bin
      r = r_min + 2 * (j - 1) * r_c + r_c;
      eta = -log(tan(atan(r / z) / 2.0));
      // find corresponding r and eta positions
      etaindex = findCellIndexEta(eta);
      rindex = findCellIndexR(r);
      // fill in radiation length in r and z
      if ((etaindex >= 0) && (rindex >= 0)) isor.Fill(z, r, cells.at(etaindex).at(rindex).rlength);
    }
  }
  // init: sizes and boundaries
  size_z = isoi.GetNbinsX();
  size_r = isoi.GetNbinsY();
  z_max = isoi.GetXaxis()->GetXmax();
  z_min = isoi.GetXaxis()->GetXmin();
  r_max = isoi.GetYaxis()->GetXmax();
  r_min = isoi.GetYaxis()->GetXmin();
  // new number of bins in z and r
  z_c = (z_max - z_min) / (2 * size_z);
  r_c = (r_max - r_min) / (2 * size_r);
  // interaction length loop
  for (int i = 0; i < size_z; i++) {
    // calculate current z bin
    z = z_min + 2 * i * z_c + z_c;
    for (int j = 0; j < size_r; j++) {
      // calculate current r bin
      r = r_min + 2 * j * r_c + r_c;
      eta = -log(tan(atan(r / z) / 2.0));
      // find corresponding r and eta positions
      etaindex = findCellIndexEta(eta);
      rindex = findCellIndexR(r);
      // fill in interaction length in r and z
      if ((etaindex >= 0) && (rindex >= 0)) isoi.Fill(z, r, cells.at(etaindex).at(rindex).ilength);
    }
  }
}

// private
/**
 * This is a convenience function that converts a radius to an index into the second dimension of <i>cells</i>.
 * @param r The given radius value
 * @return The corresponding index into the vector
 */
int Analyzer::findCellIndexR(double r) {
  int index = -1;
  if (r >= 0) {
    if (cells.size() > 0) {
      index = 0;
      while (index < (int)cells.at(0).size()) {
        if (cells.at(0).at(index).rmax < r) index++;
        else break;
      }
      if (index == (int)cells.at(0).size()) index = -1;
      return index;
    }
  }
  return index;
}

/**
 * This is a convenience function that converts an eta value to an index into the first dimension of <i>cells</i>.
 * @param eta The given eta value
 * @return the corresponding index into the vector
 */
int Analyzer::findCellIndexEta(double eta) {
  int index = -1;
  if (eta >= 0) {
    index = 0;
    while (index < (int)cells.size()) {
      if (cells.at(index).size() > 0) {
        if (cells.at(index).at(0).etamax < eta) index++;
        else break;
      }
      else {
        index = -1;
        break;
      }
    }
    if (index == (int)cells.size()) index = -1;
    return index;
  }
  return index;
}


std::pair<double, double> Analyzer::computeMinMaxTracksEta(const Tracker& t) const {
  std::pair <double, double> etaMinMax = t.computeMinMaxEta();
  if (simParms().maxTracksEta.state()) etaMinMax.second = simParms().maxTracksEta();
  if (simParms().minTracksEta.state()) etaMinMax.first = simParms().minTracksEta();
  return etaMinMax;
}

// public
/**
 * Creates the histograms to analyze the tracker coverage
 * @param tracker the tracker to be analyzed
 * @param nTracker the number of tracks to be used to analyze the coverage (defaults to 1000)
 */
void Analyzer::analyzeGeometry(Tracker& tracker, int nTracks /*=1000*/ ) {
  geometryTracksUsed = nTracks;
  savingGeometryV.clear();
  clearGeometryHistograms();


  // A bunch of pointers
  std::map <std::string, int> moduleTypeCount; // counts hit per module type -- if any of the sensors (or both) are hit, it counts 1
  std::map <std::string, int> sensorTypeCount; // counts hit per sensor on module type -- if one sensor is hit, it counts 1, if both sensors are hit, it counts 2
  std::map <std::string, int> moduleTypeCountStubs; // counts stubs per module type -- if both sensors are hit and a stub is formed, it counts 1
  std::map <std::string, TProfile> etaProfileByType;
  std::map <std::string, TProfile> etaProfileByTypeSensors;
  std::map <std::string, TProfile> etaProfileByTypeStubs;
//  TH2D* aPlot;
  std::string aType;


  double randomPercentMargin = 0.04;
  // Optimize the track creation on the real tracker
  auto etaMinMax = computeMinMaxTracksEta(tracker);
  // Computing the margin of the tracks to shoot
  double randomSpan = (etaMinMax.second - etaMinMax.first)*(1. + randomPercentMargin);
  double randomBase = etaMinMax.first - (etaMinMax.second - etaMinMax.first)*(randomPercentMargin)/2.;
  double maxEta = etaMinMax.second *= (1 + randomPercentMargin);


  // Initialize random number generator, counters and histograms
  myDice.SetSeed(MY_RANDOM_SEED);
  createResetCounters(tracker, moduleTypeCount);
  createResetCounters(tracker, sensorTypeCount);
  createResetCounters(tracker, moduleTypeCountStubs);

  class LayerNameVisitor : public ConstGeometryVisitor {
    string id_;
  public:
    std::set<string> data;
    LayerNameVisitor(const Tracker& t) { t.accept(*this); }
    void visit(const Barrel& b) { id_ = b.myid(); }
    void visit(const Endcap& e) { id_ = e.myid(); }
    void visit(const Layer& l) { data.insert(id_ + " " + any2str(l.myid())); }
    void visit(const Disk& d) { data.insert(id_ + " " + any2str(d.myid())); }
  };

  LayerNameVisitor layerNames(tracker);

  // Creating the layer hit coverage profiles
  layerEtaCoverageProfile.clear();
  layerEtaCoverageProfileStubs.clear();
  for (auto it = layerNames.data.begin(); it!=layerNames.data.end(); ++it) { // CUIDADO this is horrible code (not mine). refactor!
    TProfile* aProfile = new TProfile(Form("layerEtaCoverageProfileHits%s", it->c_str()), it->c_str(), 200, maxEta, maxEta);
    TProfile* aProfileStubs = new TProfile(Form("layerEtaCoverageProfileStubs%s", it->c_str()), it->c_str(), 200, maxEta, maxEta);
    layerEtaCoverageProfile[*it] = (*aProfile);
    layerEtaCoverageProfileStubs[*it] = (*aProfileStubs);
    delete aProfile;
    delete aProfileStubs;
  }


  etaProfileByType.clear();
  etaProfileByTypeSensors.clear();
  etaProfileByTypeStubs.clear();

  for (std::map <std::string, int>::iterator it = moduleTypeCount.begin();
       it!=moduleTypeCount.end(); it++) {
    TProfile& aProfile = etaProfileByType[(*it).first];
    aProfile.SetBins(100, 0, maxEta);
    aProfile.SetName((*it).first.c_str());
    aProfile.SetTitle((*it).first.c_str());
  }

  for (auto mel : sensorTypeCount) {
    TProfile& aProfileStubs = etaProfileByTypeSensors[mel.first];
    aProfileStubs.SetBins(100, 0, maxEta);
    aProfileStubs.SetName(mel.first.c_str());
    aProfileStubs.SetTitle(mel.first.c_str());
  }

  for (auto mel : moduleTypeCountStubs) {
    TProfile& aProfileStubs = etaProfileByTypeStubs[mel.first];
    aProfileStubs.SetBins(100, 0, maxEta);
    aProfileStubs.SetName(mel.first.c_str());
    aProfileStubs.SetTitle(mel.first.c_str());
  }

  //  ModuleVector allModules;
  double zError = simParms().zErrorCollider();

  // The real simulation
  std::pair <XYZVector, double> aLine;


  int nTracksPerSide = int(pow(nTracks, 0.5));
  int nBlocks = int(nTracksPerSide/2.);
  nTracks = nTracksPerSide*nTracksPerSide;
  mapPhiEta.SetBins(nBlocks, -1*M_PI, M_PI, nBlocks, -maxEta, maxEta);
  TH2I mapPhiEtaCount("mapPhiEtaCount ", "phi Eta hit count", nBlocks, -1*M_PI, M_PI, nBlocks, -maxEta, maxEta);
  totalEtaProfile.Reset();
  totalEtaProfile.SetName("totalEtaProfile");
  totalEtaProfile.SetMarkerStyle(8);
  totalEtaProfile.SetMarkerColor(1);
  totalEtaProfile.SetMarkerSize(1.5);
  totalEtaProfile.SetTitle("Number of modules with at least one hit;#eta;Number of hit modules");
  totalEtaProfile.SetBins(100, 0, maxEta);

  totalEtaProfileSensors.Reset();
  totalEtaProfileSensors.SetName("totalEtaProfileSensors");
  totalEtaProfileSensors.SetMarkerStyle(8);
  totalEtaProfileSensors.SetMarkerColor(1);
  totalEtaProfileSensors.SetMarkerSize(1.5);
  totalEtaProfileSensors.SetTitle("Number of hits;#eta;Number of hits");
  totalEtaProfileSensors.SetBins(100, 0, maxEta);

  totalEtaProfileStubs.Reset();
  totalEtaProfileStubs.SetName("totalEtaProfileStubs");
  totalEtaProfileStubs.SetMarkerStyle(8);
  totalEtaProfileStubs.SetMarkerColor(1);
  totalEtaProfileStubs.SetMarkerSize(1.5);
  totalEtaProfileStubs.SetTitle("Number of modules with a stub;#eta;Number of stubs");
  totalEtaProfileStubs.SetBins(100, 0, maxEta);

  std::map<std::string, int> modulePlotColors; // CUIDADO quick and dirty way of creating a map with all the module colors (a cleaner way would be to have the map already created somewhere else)

  //XYZVector dir(0, 1, 0);
  // Shoot nTracksPerSide^2 tracks
  double angle = M_PI/2/(double)nTracksPerSide;
  for (int i=0; i<nTracksPerSide; i++) {
    for (int j=0; j<nTracksPerSide; j++) {
      // Reset the hit counter
      // Generate a straight track and collect the list of hit modules
      aLine = shootDirection(randomBase, randomSpan);
      std::vector<std::pair<Module*, HitType>> hitModules = trackHit( XYZVector(0, 0, ((myDice.Rndm()*2)-1)* zError), aLine.first, tracker.modules());
      // Reset the per-type hit counter and fill it
      resetTypeCounter(moduleTypeCount);
      resetTypeCounter(sensorTypeCount);
      resetTypeCounter(moduleTypeCountStubs);
      int numStubs = 0;
      int numHits = 0;
      for (auto& mh : hitModules) {
        moduleTypeCount[mh.first->moduleType()]++;
        if (mh.second & HitType::INNER) {
          sensorTypeCount[mh.first->moduleType()]++;
          numHits++;
        }
        if (mh.second & HitType::OUTER) {
          sensorTypeCount[mh.first->moduleType()]++;
          numHits++;
        }
        if (mh.second == HitType::STUB) {
          moduleTypeCountStubs[mh.first->moduleType()]++;
          numStubs++;
        }
        modulePlotColors[mh.first->moduleType()] = mh.first->plotColor();
      }
      // Fill the module type hit plot
      for (std::map <std::string, int>::iterator it = moduleTypeCount.begin(); it!=moduleTypeCount.end(); it++) {
        etaProfileByType[(*it).first].Fill(fabs(aLine.second), (*it).second);
      }

      for (auto& mel : sensorTypeCount) {
        etaProfileByTypeSensors[mel.first].Fill(fabs(aLine.second), mel.second);
      }

      for (auto& mel : moduleTypeCountStubs) {
        etaProfileByTypeStubs[mel.first].Fill(fabs(aLine.second), mel.second);
      }
      // Fill other plots
      mapPhiEta.Fill(aLine.first.Phi(), aLine.second, hitModules.size()); // phi, eta 2d plot
      mapPhiEtaCount.Fill(aLine.first.Phi(), aLine.second);               // Number of shot tracks

      totalEtaProfile.Fill(fabs(aLine.second), hitModules.size());                // Total number of hits
      totalEtaProfileSensors.Fill(fabs(aLine.second), numHits);
      totalEtaProfileStubs.Fill(fabs(aLine.second), numStubs); 

      for (auto layerName : layerNames.data) {
        int layerHit = 0;
        int layerStub = 0;
        for (auto mh : hitModules) {
          UniRef ur = mh.first->uniRef();
          if (layerName == (ur.cnt + " " + any2str(ur.layer))) {
            layerHit=1;
            if (mh.second == HitType::STUB) layerStub=1;
            if (layerHit && layerStub) break;
          }
        }
        layerEtaCoverageProfile[layerName].Fill(aLine.second, layerHit);
        layerEtaCoverageProfileStubs[layerName].Fill(aLine.second, layerStub);
      }

    }
  }

  // Create and archive for saving our 2D map of hits
  double hitCount;
  double trackCount;
  for (int nx=0; nx<=mapPhiEtaCount.GetNbinsX()+1; nx++) {
    for (int ny=0; ny<=mapPhiEtaCount.GetNbinsY()+1; ny++) {
      trackCount=mapPhiEtaCount.GetBinContent(nx, ny);
      if (trackCount>0) {
        hitCount=mapPhiEta.GetBinContent(nx, ny);
        mapPhiEta.SetBinContent(nx, ny, hitCount/trackCount);
      }
    }
  }

  savingGeometryV.push_back(mapPhiEta);

  // Eta profile compute
  //TProfile *myProfile;

  etaProfileCanvas.cd();
  savingGeometryV.push_back(etaProfileCanvas);

  //TProfile* total = total2D.ProfileX("etaProfileTotal");
  char profileName_[256];
  sprintf(profileName_, "etaProfileTotal%d", bsCounter++);
  // totalEtaProfile = TProfile(*total2D.ProfileX(profileName_));
  savingGeometryV.push_back(totalEtaProfile);
  if (totalEtaProfile.GetMaximum()<maximum_n_planes) totalEtaProfile.SetMaximum(maximum_n_planes);
  if (totalEtaProfileSensors.GetMaximum()<maximum_n_planes) totalEtaProfileSensors.SetMaximum(maximum_n_planes);
  if (totalEtaProfileStubs.GetMaximum()<maximum_n_planes) totalEtaProfileStubs.SetMaximum(maximum_n_planes);
  totalEtaProfile.Draw();
  totalEtaProfileSensors.Draw();
  totalEtaProfileStubs.Draw();
  for (std::map <std::string, TProfile>::iterator it = etaProfileByType.begin();
       it!=etaProfileByType.end(); it++) {
    TProfile* myProfile=(TProfile*)it->second.Clone();
    savingGeometryV.push_back(*myProfile); // TODO: remove savingGeometryV everywhere :-) [VERY obsolete...]
    myProfile->SetMarkerStyle(8);
    myProfile->SetMarkerColor(Palette::color(modulePlotColors[it->first]));
    myProfile->SetMarkerSize(1);
    std::string profileName = "etaProfile"+(*it).first;
    myProfile->SetName(profileName.c_str());
    myProfile->SetTitle((*it).first.c_str());
    myProfile->GetXaxis()->SetTitle("eta");
    myProfile->GetYaxis()->SetTitle("Number of hit modules");
    myProfile->Draw("same");
    typeEtaProfile.push_back(*myProfile);
  }

  for (std::map <std::string, TProfile>::iterator it = etaProfileByTypeSensors.begin();
       it!=etaProfileByTypeSensors.end(); it++) {
    TProfile* myProfile=(TProfile*)it->second.Clone();
    myProfile->SetMarkerStyle(8);
    myProfile->SetMarkerColor(Palette::color(modulePlotColors[it->first]));
    myProfile->SetMarkerSize(1);
    std::string profileName = "etaProfileSensors"+(*it).first;
    myProfile->SetName(profileName.c_str());
    myProfile->SetTitle((*it).first.c_str());
    myProfile->GetXaxis()->SetTitle("eta");
    myProfile->GetYaxis()->SetTitle("Number of hits");
    myProfile->Draw("same");
    typeEtaProfileSensors.push_back(*myProfile);
  }

  for (std::map <std::string, TProfile>::iterator it = etaProfileByTypeStubs.begin();
       it!=etaProfileByTypeStubs.end(); it++) {
    TProfile* myProfile=(TProfile*)it->second.Clone();
    myProfile->SetMarkerStyle(8);
    myProfile->SetMarkerColor(Palette::color(modulePlotColors[it->first]));
    myProfile->SetMarkerSize(1);
    std::string profileName = "etaProfileStubs"+(*it).first;
    myProfile->SetName(profileName.c_str());
    myProfile->SetTitle((*it).first.c_str());
    myProfile->GetXaxis()->SetTitle("eta");
    myProfile->GetYaxis()->SetTitle("Number of stubs");
    myProfile->Draw("same");
    typeEtaProfileStubs.push_back(*myProfile);
  }


  // Record the fraction of hits per module
  hitDistribution.SetBins(nTracks, 0 , 1);
  savingGeometryV.push_back(hitDistribution);
  for (auto m : tracker.modules()) {
    hitDistribution.Fill(m->numHits()/double(nTracks));
  }


  std::map<std::string, int> typeToCount;
  std::map<std::string, double> typeToPower;
  std::map<std::string, double> typeToSurface;

  for (auto aModule : tracker.modules()) {
    string aSensorType = aModule->moduleType();
    typeToCount[aSensorType] ++;
    typeToSurface[aSensorType] += aModule->area() / 1e6; // in mq
    typeToPower[aSensorType] += aModule->sensorPowerConsumption() / 1e3; // in kW
  }

  int iPoints = 0;
  for (std::map<std::string, int>::iterator typesIt = typeToCount.begin();
       typesIt != typeToCount.end(); ++typesIt ) {
    string aSensorType = typesIt->first;
    powerDensity.SetPoint(iPoints++,
                          typeToSurface[aSensorType],
                          typeToPower[aSensorType] / typeToSurface[aSensorType] );
  }
  return;
}

// public
// TODO!!!
// Creates the geometry objects geomLite
// (now they are canvases, but in the future
// they could be just lists of 3d poly objects)
// Moreover now we create them by calling the tracker object, which seems improper
void Analyzer::createGeometryLite(Tracker& tracker) {
  if (!(geomLiteCreated &&
        geomLiteXYCreated &&
        geomLiteYZCreated &&
        geomLiteECCreated)) {
    tracker.createGeometry(true);
    geomLiteCreated=true;
    geomLiteXYCreated=true;
    geomLiteYZCreated=true;
    geomLiteECCreated=true;
  }
  geomLite = tracker.getGeomLite();
  geomLiteXY = tracker.getGeomLiteXY();
  geomLiteYZ = tracker.getGeomLiteYZ();
  geomLiteEC = tracker.getGeomLiteEC();
}

    // private
    /**
     * Creates a module type map
     * It sets a different integer for each one
     * @param tracker the tracker to be analyzed
     * @param moduleTypeCount the map to count the different module types
     * @return the total number of module types
     */
    int Analyzer::createResetCounters(Tracker& tracker, std::map <std::string, int> &moduleTypeCount) {
      ModuleVector result;
      LayerVector::iterator layIt;
      ModuleVector* moduleV;
      ModuleVector::iterator modIt;

      std::string aType;
      int typeCounter=0;

      for (auto m : tracker.modules()) {
          aType = m->moduleType();
          m->resetHits();
          if (moduleTypeCount.find(aType)==moduleTypeCount.end()) {
            moduleTypeCount[aType]=typeCounter++;
          }
      }

      return(typeCounter);
    }

    // private
    /**
     * Shoots directions with random (flat) phi, random (flat) pseudorapidity
     * gives also the direction's eta
     * @param minEta minimum eta to shoot tracks
     * @param spanEta difference between minimum and maximum eta
     * @return the pair of value: pointing XYZVector and eta of the track
     */
    std::pair <XYZVector, double > Analyzer::shootDirection(double minEta, double spanEta) {
      std::pair <XYZVector, double> result;

      double eta;
      double phi;
      double theta;

      // phi is random [0, 2pi)
      phi = myDice.Rndm() * 2 * M_PI; // debug

      // eta is random (-4, 4]
      eta = myDice.Rndm() * spanEta + minEta;
      theta=2*atan(exp(-1*eta));

      // Direction
      result.first  = XYZVector(cos(phi)*sin(theta), sin(phi)*sin(theta), cos(theta));
      result.second = eta;
      return result;
    }

    // private
    /**
     * Checks whether a track would hit a module
     * @param origin XYZVector of origin of the track
     * @param direction pointing XYZVector of the track
     * @param moduleV vector of modules to be checked
     * @return the vector of hit modules
     */
    std::vector<std::pair<Module*, HitType>> Analyzer::trackHit(const XYZVector& origin, const XYZVector& direction, Tracker::Modules& moduleV) {
      std::vector<std::pair<Module*, HitType>> result;
      double distance;
      static const double BoundaryEtaSafetyMargin = 5. ; // track origin shift in units of zError to compute boundaries

      //static std::ofstream ofs("hits.txt");
      for (auto& m : moduleV) {
        // A module can be hit if it fits the phi (precise) contraints
        // and the eta constaints (taken assuming origin within 5 sigma)
        if (m->couldHit(direction, simParms().zErrorCollider()*BoundaryEtaSafetyMargin)) {
          auto h = m->checkTrackHits(origin, direction); 
          if (h.second != HitType::NONE) {
            result.push_back(std::make_pair(m,h.second));
          }
        }
      }
      return result;
    }

    // Resets a module type counter
    void Analyzer::resetTypeCounter(std::map <std::string, int> &modTypes) {
      for (std::map <std::string, int>::iterator it = modTypes.begin();
           it!=modTypes.end(); it++) {
        (*it).second = 0;
      }
    }

    double Analyzer::diffclock(clock_t clock1, clock_t clock2) {
      double diffticks=clock1-clock2;
      double diffms=(diffticks*1000)/CLOCKS_PER_SEC;
      return diffms;
    }

    std::vector<TObject> Analyzer::getSavingVector() {
      std::vector<TObject> result;
      std::vector<TObject>::iterator it;

      for (it=savingGeometryV.begin(); it!=savingGeometryV.end(); ++it) {
        result.push_back(*it);
      }
      for (it=savingMaterialV.begin(); it!=savingMaterialV.end(); ++it) {
        result.push_back(*it);
      }
      return result;

    }


    void Analyzer::computeBandwidth(Tracker& tracker) {
      BandwidthVisitor bv(chanHitDistribution, bandwidthDistribution, bandwidthDistributionSparsified);
      simParms_->accept(bv);
      tracker.accept(bv);
    }


    std::vector<double> Analyzer::average(TGraph& myGraph, std::vector<double> cuts) {
      std::vector<double> averages;
      if (cuts.size()<2) return averages;
      std::sort(cuts.begin(), cuts.end());
      int iBorder;
      int nBoarders=cuts.size();
      double valuesCount, valuesSum;
      double vx, vy;
      for (iBorder=0; iBorder<nBoarders-1; ++iBorder) {
        // Here we have a cut between
        // cuts[iBorder] and cuts[iBorder+1]

        //std::cerr << cuts[iBorder] << "< x <= "
        //<< cuts[iBorder+1] << std::endl;

        // Average on points within the cut
        valuesSum=0;
        valuesCount=0;
        for (int iPoint=0; iPoint<myGraph.GetN(); ++iPoint) {
          myGraph.GetPoint(iPoint, vx, vy);
          if ((vx>=cuts[iBorder])
              && (vx<cuts[iBorder+1])) {
            valuesCount++;
            valuesSum+=vy;
          }
        }
        averages.push_back(valuesSum/valuesCount);
      }

      return averages;
    }


    std::map<int, TGraph>& Analyzer::getRhoGraphs(bool ideal, bool isTrigger) {
      int attribute = GraphBag::buildAttribute(ideal, isTrigger);
      attribute |= GraphBag::RhoGraph_Pt;
      return myGraphBag.getGraphs(attribute);
    }

    std::map<int, TGraph>& Analyzer::getPhiGraphs(bool ideal, bool isTrigger) {
      int attribute = GraphBag::buildAttribute(ideal, isTrigger);
      attribute |= GraphBag::PhiGraph_Pt;
      return myGraphBag.getGraphs(attribute);
    }

    std::map<int, TGraph>& Analyzer::getDGraphs(bool ideal, bool isTrigger) {
      int attribute = GraphBag::buildAttribute(ideal, isTrigger);
      attribute |= GraphBag::DGraph_Pt;
      return myGraphBag.getGraphs(attribute);
    }

    std::map<int, TGraph>& Analyzer::getCtgThetaGraphs(bool ideal, bool isTrigger) {
      int attribute = GraphBag::buildAttribute(ideal, isTrigger);
      attribute |= GraphBag::CtgthetaGraph_Pt;
      return myGraphBag.getGraphs(attribute);
    }

    std::map<int, TGraph>& Analyzer::getZ0Graphs(bool ideal, bool isTrigger) {
      int attribute = GraphBag::buildAttribute(ideal, isTrigger);
      attribute |= GraphBag::Z0Graph_Pt;
     return myGraphBag.getGraphs(attribute);
    }

    std::map<int, TGraph>& Analyzer::getPGraphs(bool ideal, bool isTrigger) {
      int attribute = GraphBag::buildAttribute(ideal, isTrigger);
      attribute |= GraphBag::PGraph_Pt;
      return myGraphBag.getGraphs(attribute);
    }

    TH1D& Analyzer::getHistoOptimalSpacing(bool actualWindow) {
      if (actualWindow) return optimalSpacingDistributionAW;
      else return optimalSpacingDistribution;
    }

  }
<|MERGE_RESOLUTION|>--- conflicted
+++ resolved
@@ -204,7 +204,6 @@
     histYEnd->GetXaxis()->CenterTitle();
 
 
-
     double efficiency = simParms().efficiency();
 
   materialTracksUsed = etaSteps;
@@ -229,12 +228,7 @@
 
 
   for (int i_eta = 0; i_eta < nTracks; i_eta++) {
-<<<<<<< HEAD
-    phi = myDice.Rndm() * PI * 2.0;
-    //phi = 0.;
-=======
     phi = myDice.Rndm() * M_PI * 2.0;
->>>>>>> 3382eb46
     Material tmp;
     Track track;
     eta = i_eta * etaStep;
@@ -272,17 +266,6 @@
 
         if (efficiency!=1) track.addEfficiency(efficiency, false);
         if (track.nActiveHits(true)>2) { // At least 3 points are needed to measure the arrow
-<<<<<<< HEAD
-          // For each transverse momentum
-          // compute the tracks error
-          for (const auto& ptit : momenta ) {
-            int parameter = ptit * 1000;       // <SMe> we store p or pT in MeV as int (key to the map) </SMe>
-            double transverseMomentum = ptit;  // <SMe> we assign the selected /transverse/ momentum to the track (in GeV) </SMe>
-            // parameter is pT in this case
-            track.setTransverseMomentum(transverseMomentum);
-            track.computeErrors(profXBar, profYBar, profXEnd, profYEnd, histXBar, histYBar, histXEnd, histYEnd);
-            TrackCollectionMap &myMap = taggedTrackCollectionMap[tag];
-=======
 
           // For each momentum/transverse momentum compute the tracks error
           for (const auto& pIter : momenta ) {
@@ -295,24 +278,16 @@
             // Active+passive material
             Track trackPt(track);
             trackPt.setTransverseMomentum(pT);
-            trackPt.computeErrors();
+            trackPt.computeErrors(profXBar, profYBar, profXEnd, profYEnd, histXBar, histYBar, histXEnd, histYEnd);
             TrackCollectionMap &myMap     = taggedTrackPtCollectionMap[tag];
->>>>>>> 3382eb46
             TrackCollection &myCollection = myMap[parameter];
             myCollection.push_back(trackPt);
 
-<<<<<<< HEAD
-            Track idealTrack(track);
-            idealTrack.removeMaterial();
-            idealTrack.computeErrors(profXBar, profYBar, profXEnd, profYEnd, histXBar, histYBar, histXEnd, histYEnd);
-            TrackCollectionMap &myMapIdeal = taggedTrackCollectionMapIdeal[tag];
-=======
             // Ideal (no material)
             Track idealTrackPt(trackPt);
             idealTrackPt.removeMaterial();
-            idealTrackPt.computeErrors();
+            idealTrackPt.computeErrors(NULL, NULL, NULL, NULL, NULL, NULL, NULL, NULL);
             TrackCollectionMap &myMapIdeal     = taggedTrackPtCollectionMapIdeal[tag];
->>>>>>> 3382eb46
             TrackCollection &myCollectionIdeal = myMapIdeal[parameter];
             myCollectionIdeal.push_back(idealTrackPt);
 
@@ -322,7 +297,7 @@
             // Active+passive material
             Track trackP(track);
             trackP.setTransverseMomentum(pT);
-            trackP.computeErrors();
+            trackP.computeErrors(NULL, NULL, NULL, NULL, NULL, NULL, NULL, NULL);
             TrackCollectionMap &myMapII     = taggedTrackPCollectionMap[tag];
             TrackCollection &myCollectionII = myMapII[parameter];
             myCollectionII.push_back(trackP);
@@ -330,7 +305,7 @@
             // Ideal (no material)
             Track idealTrackP(trackP);
             idealTrackP.removeMaterial();
-            idealTrackP.computeErrors();
+            idealTrackP.computeErrors(NULL, NULL, NULL, NULL, NULL, NULL, NULL, NULL);
             TrackCollectionMap &myMapIdealII     = taggedTrackPCollectionMapIdeal[tag];
             TrackCollection &myCollectionIdealII = myMapIdealII[parameter];
             myCollectionIdealII.push_back(idealTrackP);
@@ -375,67 +350,6 @@
       calculateGraphsConstP(parameter, myCollection, GraphBag::RealGraph, myTag);
     }
   }
-
-<<<<<<< HEAD
-
-
-
-  
-
-  profXBar->Draw();
-  c1->Print("profXBar.gif");
-  TFile profXBar_out_file("profXBar_out_file.root", "RECREATE");
-  profXBar->Write();
-  profXBar_out_file.Close();
-
-  profYBar->Draw();
-  c1->Print("profYBar.gif");
-  TFile profYBar_out_file("profYBar_out_file.root", "RECREATE");
-  profYBar->Write();
-  profYBar_out_file.Close();
-
-  profXEnd->Draw();
-  c1->Print("profXEnd.gif");
-  TFile profXEnd_out_file("profXEnd_out_file.root", "RECREATE");
-  profXEnd->Write();
-  profXEnd_out_file.Close();
-
-  profYEnd->Draw();
-  c1->Print("profYEnd.gif");
-  TFile profYEnd_out_file("profYEnd_out_file.root", "RECREATE");
-  profYEnd->Write();
-  profYEnd_out_file.Close();
-
- 
-  
-  histXBar->DrawNormalized();
-  c1->Print("histXBar.gif");
-  TFile histXBar_out_file("histXBar_out_file.root", "RECREATE");
-  histXBar->Write();
-  histXBar_out_file.Close();
-
-  histYBar->DrawNormalized();
-  c1->Print("histYBar.gif");
-  TFile histYBar_out_file("histYBar_out_file.root", "RECREATE");
-  histYBar->Write();
-  histYBar_out_file.Close();
-
-  histXEnd->DrawNormalized();
-  c1->Print("histXEnd.gif");
-  TFile histXEnd_out_file("histXEnd_out_file.root", "RECREATE");
-  histXEnd->Write();
-  histXEnd_out_file.Close();
-
-  histYEnd->DrawNormalized();
-  c1->Print("histYEnd.gif");
-  TFile histYEnd_out_file("histYEnd_out_file.root", "RECREATE");
-  histYEnd->Write();
-  histYEnd_out_file.Close();
-
-
-
-
-=======
   for (/*const*/ auto& ttcmIt : taggedTrackPCollectionMapIdeal) {
     const string& myTag = ttcmIt.first;
     clearGraphsP(GraphBag::IdealGraph, myTag);
@@ -446,7 +360,57 @@
       calculateGraphsConstP(parameter, myCollection, GraphBag::IdealGraph, myTag);
     }
   }
->>>>>>> 3382eb46
+
+  profXBar->Draw();
+  c1->Print("profXBar.gif");
+  TFile profXBar_out_file("profXBar_out_file.root", "RECREATE");
+  profXBar->Write();
+  profXBar_out_file.Close();
+
+  profYBar->Draw();
+  c1->Print("profYBar.gif");
+  TFile profYBar_out_file("profYBar_out_file.root", "RECREATE");
+  profYBar->Write();
+  profYBar_out_file.Close();
+
+  profXEnd->Draw();
+  c1->Print("profXEnd.gif");
+  TFile profXEnd_out_file("profXEnd_out_file.root", "RECREATE");
+  profXEnd->Write();
+  profXEnd_out_file.Close();
+
+  profYEnd->Draw();
+  c1->Print("profYEnd.gif");
+  TFile profYEnd_out_file("profYEnd_out_file.root", "RECREATE");
+  profYEnd->Write();
+  profYEnd_out_file.Close();
+
+ 
+  
+  histXBar->DrawNormalized();
+  c1->Print("histXBar.gif");
+  TFile histXBar_out_file("histXBar_out_file.root", "RECREATE");
+  histXBar->Write();
+  histXBar_out_file.Close();
+
+  histYBar->DrawNormalized();
+  c1->Print("histYBar.gif");
+  TFile histYBar_out_file("histYBar_out_file.root", "RECREATE");
+  histYBar->Write();
+  histYBar_out_file.Close();
+
+  histXEnd->DrawNormalized();
+  c1->Print("histXEnd.gif");
+  TFile histXEnd_out_file("histXEnd_out_file.root", "RECREATE");
+  histXEnd->Write();
+  histXEnd_out_file.Close();
+
+  histYEnd->DrawNormalized();
+  c1->Print("histYEnd.gif");
+  TFile histYEnd_out_file("histYEnd_out_file.root", "RECREATE");
+  histYEnd->Write();
+  histYEnd_out_file.Close();
+
 }
 
   /**
