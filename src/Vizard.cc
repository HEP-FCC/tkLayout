--- conflicted
+++ resolved
@@ -2350,14 +2350,11 @@
     //*                              *//
     //********************************//
 
-<<<<<<< HEAD
-=======
     // Summary file with all root plots
     myBinaryFile = new RootWBinaryFile("summary.root", "ROOT file with all relevant plots");
     myBinaryFile->setNoCopy(true);
     summaryContent->addItem(myBinaryFile);
 
->>>>>>> a420115a
     RootWTextFile* myTextFile;
 
     // Summary of layout and performance
@@ -3446,7 +3443,6 @@
           plotOption = "";
           myColor    = 0;
           for (const auto& mapel : gb.getTaggedGraphs(GraphBag::BetaGraph_Pt | idealMaterial, tag)) {
-<<<<<<< HEAD
   
             const TGraph& BetaGraph = mapel.second;
             TProfile& betaProfile   = newProfile(BetaGraph, 0, analyzer.getEtaMaxTracker(), 1, nBins);
@@ -3484,45 +3480,6 @@
             omegaCanvas_Pt.SetLogy(0);
             omegaCanvas_Pt.SetFillColor(color_plot_background);
   
-=======
-  
-            const TGraph& BetaGraph = mapel.second;
-            TProfile& betaProfile   = newProfile(BetaGraph, 0, analyzer.getEtaMaxTracker(), 1, nBins);
-  
-            betaProfile.SetMinimum(vis_min_beta);
-            betaProfile.SetMaximum(vis_max_beta);
-            betaCanvas_Pt.SetLogy(0);
-            betaCanvas_Pt.SetFillColor(color_plot_background);
-  
-            betaProfile.SetLineColor(momentumColor(myColor));
-            betaProfile.SetMarkerColor(momentumColor(myColor));
-            betaProfile.SetLineWidth(lineWidth);
-            myColor++;
-            betaProfile.SetMarkerStyle(markerStyle);
-            betaProfile.SetMarkerSize(markerSize);
-            betaCanvas_Pt.SetFillColor(color_plot_background);
-  
-            if (BetaGraph.GetN() > 0) {
-              betaCanvas_Pt.cd();
-              betaProfile.Draw(plotOption.c_str());
-              plotOption = "p same";
-            }
-          }
-  
-          // Draw omega
-          plotOption = "";
-          myColor    = 0;
-          for (const auto& mapel : gb.getTaggedGraphs(GraphBag::OmegaGraph_Pt | idealMaterial, tag)) {
-  
-            const TGraph& OmegaGraph = mapel.second;
-            TProfile& omegaProfile   = newProfile(OmegaGraph, 0, analyzer.getEtaMaxTracker(), 1, nBins);
-  
-            omegaProfile.SetMinimum(vis_min_omega);
-            omegaProfile.SetMaximum(vis_max_omega);
-            omegaCanvas_Pt.SetLogy(0);
-            omegaCanvas_Pt.SetFillColor(color_plot_background);
-  
->>>>>>> a420115a
             omegaProfile.SetLineColor(momentumColor(myColor));
             omegaProfile.SetMarkerColor(momentumColor(myColor));
             omegaProfile.SetLineWidth(lineWidth);
