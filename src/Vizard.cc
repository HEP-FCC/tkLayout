--- conflicted
+++ resolved
@@ -2355,6 +2355,7 @@
     myBinaryFile = new RootWBinaryFile("summary.root", "ROOT file with all relevant plots");
     myBinaryFile->setNoCopy(true);
     summaryContent->addItem(myBinaryFile);
+
     RootWTextFile* myTextFile;
 
     // Summary of layout and performance
@@ -3423,7 +3424,6 @@
             lProfile.SetMaximum(vis_max_dL);//*verticalScale);
             lCanvas_Pt.SetLogy();
             lCanvas_Pt.SetFillColor(color_plot_background);
-<<<<<<< HEAD
   
             lProfile.SetLineColor(momentumColor(myColor));
             lProfile.SetMarkerColor(momentumColor(myColor));
@@ -3461,45 +3461,6 @@
             betaProfile.SetMarkerSize(markerSize);
             betaCanvas_Pt.SetFillColor(color_plot_background);
   
-=======
-  
-            lProfile.SetLineColor(momentumColor(myColor));
-            lProfile.SetMarkerColor(momentumColor(myColor));
-            lProfile.SetLineWidth(lineWidth);
-            myColor++;
-            lProfile.SetMarkerStyle(markerStyle);
-            lProfile.SetMarkerSize(markerSize);
-            lCanvas_Pt.SetFillColor(color_plot_background);
-  
-            if (LGraph.GetN() > 0) {
-              lCanvas_Pt.cd();
-              lProfile.Draw(plotOption.c_str());
-              plotOption = "p same";
-            }
-          }
-
-          // Draw beta
-          plotOption = "";
-          myColor    = 0;
-          for (const auto& mapel : gb.getTaggedGraphs(GraphBag::BetaGraph_Pt | idealMaterial, tag)) {
-  
-            const TGraph& BetaGraph = mapel.second;
-            TProfile& betaProfile   = newProfile(BetaGraph, 0, analyzer.getEtaMaxTracker(), 1, nBins);
-  
-            betaProfile.SetMinimum(vis_min_beta);
-            betaProfile.SetMaximum(vis_max_beta);
-            betaCanvas_Pt.SetLogy(0);
-            betaCanvas_Pt.SetFillColor(color_plot_background);
-  
-            betaProfile.SetLineColor(momentumColor(myColor));
-            betaProfile.SetMarkerColor(momentumColor(myColor));
-            betaProfile.SetLineWidth(lineWidth);
-            myColor++;
-            betaProfile.SetMarkerStyle(markerStyle);
-            betaProfile.SetMarkerSize(markerSize);
-            betaCanvas_Pt.SetFillColor(color_plot_background);
-  
->>>>>>> 238fa45a
             if (BetaGraph.GetN() > 0) {
               betaCanvas_Pt.cd();
               betaProfile.Draw(plotOption.c_str());
